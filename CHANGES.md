# Changelog

All notable changes to this project will be documented in this file.

## [1.0.0~alpha2] - TBD

- Nx: Fix macOS ARM crash when loading extended bigarray kinds (@tmattio)
- Nx: Documented the `Symbolic_shape` interface (@tmattio).
- Nx: Refined `View` internals for leaner contiguity checks and stride handling, cutting redundant materialization on hot paths (@tmattio).
- Nx: Assign unique IDs to symbolic shape variables and expose helpers to reuse them explicitly (@tmattio).
- Nx: Documented the reworked `View` interface (@tmattio).
- Nx: Merge `Lazy_view` into the core `View` API so movement ops operate on a single composed view; improves contiguity checks and restores precise stride/materialization guards (@tmattio).
- Nx-datasets: Use `Logs` for dataset loader logging (#95, @Satarupa22-SD).
- Rune: Add support for categorical sampling with `Rune.Rng.categorical` (#89, @nirnayroy).
- Nx: Add float16 and bfloat16 support to safetensors I/O, including precise conversions that preserve denormals/NaNs (#84, @six-shot, @tmattio).
- Talon: Allow forcing column types in Talon JSON loader (#104, @nirnayroy)
- Nx: Update comparison and conditional operations to use boolean tensors (#54, @nirnayroy)
- Kaun: Split CSV loader into `from_csv` and `from_csv_with_labels` to retain labels when requested (#114, @Satarupa22-SD).
<<<<<<< HEAD
- Nx: Fix `matrix_rank`/`pinv` Hermitian fast paths to use eigen-decomposition and match NumPy for complex inputs (#96, @six-shot, @tmattio).
=======
- Saga: Fix Unigram `token_to_id`/`id_to_token` vocabulary lookups (#117, @RidwanAdebosin)
>>>>>>> cc27d7be

## [1.0.0~alpha1] - 2025-10-02

This release expands the Raven ecosystem with three new libraries (Talon, Saga, Fehu) and significant enhancements to existing ones. `alpha1` focuses on breadth—adding foundational capabilities across data processing, NLP, and reinforcement learning—while continuing to iterate on core infrastructure.

### New Libraries

#### Talon - DataFrame Processing
We've added Talon, a new DataFrame library inspired by pandas and polars:
- Columnar data structures that support mixed types (integers, floats, strings, etc.) within a single table (aka heterogeneous datasets)
- Operations: filter rows, group by columns, join tables, compute aggregates
- Load and save data in CSV and JSON formats
- Seamless conversion to/from Nx arrays for numerical operations

#### Saga - NLP & Text Processing
Saga is a new text processing library for building language models. It provides:
- Tokenizers: Byte-pair encoding (BPE), WordPiece subword tokenization, and character-level splitting
- Text generation: Control output with temperature scaling, top-k filtering, nucleus (top-p) sampling, and custom sampling strategies
- Language models: Train and generate text with statistical n-gram models (bigrams, trigrams, etc.)
- I/O: Read large text files line-by-line and batch-process corpora

#### Fehu - Reinforcement Learning
Fehu brings reinforcement learning to Raven, with an API inspired by Gymnasium and Stable-Baselines3:
- Standard RL environment interface (reset, step, render) with example environments like Random Walk and CartPole
- Environment wrappers to modify observations, rewards, or episode termination conditions
- Vectorized environments to collect experience from multiple parallel rollouts
- Training utilities: Generalized advantage estimation (GAE), trajectory collection and management
- RL algorithms: Policy gradient method (REINFORCE), deep Q-learning (DQN) with replay buffer
- Use Kaun neural networks as function approximators for policies and value functions

### Major Enhancements

#### Nx - Array Computing
We've significantly expanded Nx's following early user feedback from alpha0:
- Complete linear algebra suite: LAPACK-backed operations matching NumPy including singular value decomposition (SVD), QR factorization, Cholesky decomposition, eigenvalue/eigenvector computation, matrix inverse, and solving linear systems
- FFT operations: Fast Fourier transforms (FFT/IFFT) for frequency domain analysis and signal processing
- Advanced operations: Einstein summation notation (`einsum`) for complex tensor operations, extract/construct diagonal matrices (`diag`), cumulative sums and products along axes
- Extended dtypes: Machine learning-focused types including bfloat16 (brain floating point), complex16, and float8 for reduced-precision training
- Symbolic shapes: Internal infrastructure for symbolic shape inference to enable dynamic shapes in future releases (not yet exposed in public API)
- Lazy views: Array views only copy and reorder memory when stride patterns require it, avoiding unnecessary allocations

#### Rune - Autodiff & JIT
We've continued iterating on Rune's autodiff capabilities, and made progress on upcoming features:
- Forward-mode AD: Compute Jacobian-vector products (`jvp`) for forward-mode automatic differentiation, complementing existing reverse-mode
- JIT: Ongoing development of LLVM-based just-in-time compilation for Rune computations (currently in prototype stage)
- vmap: Experimental support for vectorized mapping to automatically batch operations (work-in-progress, not yet stable)
- LLVM backend: Added compilation backend with support for LLVM versions 19, 20, and 21
- Metal backend: Continued work on GPU acceleration for macOS using Metal compute shaders

#### Kaun - Deep Learning
We've expanded Kaun with high-level APIs for deep learning. These APIs are inspired by popular Python frameworks like TensorFlow, PyTorch, and Flax, and should feel familiar to users building models in Python:
- High-level training: Keras-style `fit()` function to train models with automatic batching, gradient computation, and parameter updates
- Training state: Encapsulated training state (TrainState) holding parameters, optimizer state, and step count; automatic history tracking of loss and metrics
- Checkpoints: Save and load model weights to disk for model persistence and transfer learning
- Metrics: Automatic metric computation during training including accuracy, precision, recall, F1 score, mean absolute error (MAE), and mean squared error (MSE)
- Data pipeline: Composable dataset operations (map, filter, batch, shuffle, cache) inspired by TensorFlow's `tf.data` for building input pipelines
- Model zoo: Reference implementations of classic and modern architectures (LeNet5 for basic CNNs, BERT for masked language modeling, GPT2 for autoregressive generation) including reusable transformer components
- Ecosystem integration: Load HuggingFace model architectures (`kaun.huggingface`), access common datasets like MNIST and CIFAR-10 (`kaun.datasets`), and use standardized model definitions (`kaun.models`)

### Contributors

Thanks to everyone who contributed to this release:

- @adamchol (Adam Cholewi) - Implemented the initial `associative_scan` native backend operation for cumulative operations
- @akshay-gulab (Akshay Gulabrao)
- @dhruvmakwana (Dhruv Makwana) - Implemented `einsum` for Einstein summation notation
- @gabyfle (Gabriel Santamaria) - Built PocketFFT bindings that replaced our custom FFT kernels
- @lukstafi (Lukasz Stafiniak) - Major contributions to Fehu and FunOCaml workshop on training Sokoban agents
- @nickbetteridge
- @sidkshatriya (Sidharth Kshatriya)

## [1.0.0~alpha0] - 2025-07-05

### Initial Alpha Release

We're excited to release the zeroth alpha of Raven, an OCaml machine learning ecosystem bringing modern scientific computing to OCaml.

### Added

#### Core Libraries

- **Nx** - N-dimensional array library with NumPy-like API
  - Multi-dimensional tensors with support for several data types.
  - Zero-copy operations: slicing, reshaping, broadcasting
  - Element-wise and linear algebra operations
  - Swappable backends: Native OCaml, C, Metal
  - I/O support for images (PNG, JPEG) and NumPy files (.npy, .npz)

- **Hugin** - Publication-quality plotting library
  - 2D plots: line, scatter, bar, histogram, step, error bars, fill-between
  - 3D plots: line3d, scatter3d
  - Image visualization: imshow, matshow
  - Contour plots with customizable levels
  - Text annotations and legends

- **Quill** - Interactive notebook environment
  - Markdown-based notebooks with live formatting
  - OCaml code execution with persistent session state
  - Integrated data visualization via Hugin
  - Web server mode for browser-based editing

#### ML/AI Components

- **Rune** - Automatic differentiation and JIT compilation framework
  - Reverse-mode automatic differentiation
  - Functional API for pure computations
  - Basic JIT infrastructure (in development)

- **Kaun** - Deep learning framework (experimental)
  - Flax-inspired functional API
  - Basic neural network components
  - Example implementations for XOR and MNIST

- **Sowilo** - Computer vision library
  - Image manipulation: flip, crop, color conversions
  - Filtering: gaussian_blur, median_blur
  - Morphological operations and edge detection

#### Supporting Libraries

- **Nx-datasets** - Common ML datasets (MNIST, Iris, California Housing)
- **Nx-text** - Text processing and tokenization utilities

### Known Issues

This is an alpha release with several limitations:
- Quill editor has UI bugs being addressed
- APIs may change significantly before stable release

### Contributors

Initial development by the Raven team. Special thanks to all early testers and contributors.

@axrwl
@gabyfle
@hesterjeng
@ghennequin
@blueavee

And to our early sponsors:

@daemonfire300
@gabyfle
@sabine

[1.0.0~alpha0]: https://github.com/raven-ocaml/raven/releases/tag/v1.0.0~alpha0
[1.0.0~alpha1]: https://github.com/raven-ocaml/raven/releases/tag/v1.0.0~alpha1
[1.0.0~alpha2]: https://github.com/raven-ocaml/raven/releases/tag/v1.0.0~alpha2<|MERGE_RESOLUTION|>--- conflicted
+++ resolved
@@ -16,11 +16,8 @@
 - Talon: Allow forcing column types in Talon JSON loader (#104, @nirnayroy)
 - Nx: Update comparison and conditional operations to use boolean tensors (#54, @nirnayroy)
 - Kaun: Split CSV loader into `from_csv` and `from_csv_with_labels` to retain labels when requested (#114, @Satarupa22-SD).
-<<<<<<< HEAD
+- Saga: Fix Unigram `token_to_id`/`id_to_token` vocabulary lookups (#117, @RidwanAdebosin)
 - Nx: Fix `matrix_rank`/`pinv` Hermitian fast paths to use eigen-decomposition and match NumPy for complex inputs (#96, @six-shot, @tmattio).
-=======
-- Saga: Fix Unigram `token_to_id`/`id_to_token` vocabulary lookups (#117, @RidwanAdebosin)
->>>>>>> cc27d7be
 
 ## [1.0.0~alpha1] - 2025-10-02
 
