open Nx_core
open Nx_rune
module T = Tensor

(* Custom hashtable module that uses physical equality to distinguish tensors *)
module PhysicalTbl = struct
  module Tbl = Hashtbl.Make (struct
    type t = Obj.t

    let equal = ( == )
    let hash obj = Hashtbl.hash obj
  end)

  type ('a, 'b) t = 'b Tbl.t

  let create size = Tbl.create size
  let find_opt tbl key = Tbl.find_opt tbl (Obj.repr key)
  let add tbl key value = Tbl.replace tbl (Obj.repr key) value

  let find tbl key =
    match find_opt tbl key with Some v -> v | None -> raise Not_found
end

(* Global ID generator for t_with_grad instances *)
let next_twg_id_counter = ref 0

let fresh_twg_id () =
  incr next_twg_id_counter;
  !next_twg_id_counter

(* Global switch to temporarily disable autodiff effects (e.g. during
   backward) *)
let autodiff_enabled = ref true
let reverse_depth = ref 0

let without_autodiff f =
  let previous = !autodiff_enabled in
  autodiff_enabled := false;
  Fun.protect f ~finally:(fun () -> autodiff_enabled := previous)

(* Type to store a tensor's forward value and its accumulated gradient *)
type ('a, 'b) t_with_grad = {
  v : ('a, 'b) t;
  mutable bv : ('a, 'b) t;
  id : int;
}

type any_t_with_grad =
  | Any_t_with_grad : ('a, 'b) t_with_grad -> any_t_with_grad

let value_of twg = twg.v
let grad_of twg = twg.bv

let unwrap_twg (type a b) (_dtype : (a, b) Dtype.t) (any : any_t_with_grad) :
    (a, b) t_with_grad =
  match any with Any_t_with_grad m -> Obj.magic m

(* Forward mode AD: dual numbers storing value and tangent *)
type ('a, 'b) dual = { primal : ('a, 'b) t; tangent : ('a, 'b) t }
type any_dual = Any_dual : ('a, 'b) dual -> any_dual

let primal_of dual = dual.primal
let tangent_of dual = dual.tangent

let unwrap_dual (type a b) (_dtype : (a, b) Dtype.t) (any : any_dual) :
    (a, b) dual =
  match any with Any_dual d -> Obj.magic d

(* --- Derivative definitions for UOps --- *)

let ln2 = 0.693147180559945309417
let deriv_neg x = T.neg (T.ones_like x)

let deriv_log2 (type a b) (x : (a, b) T.t) : (a, b) T.t =
  (* d/dx log2(x) = 1 / (x * ln(2)) where ln(2) ≈ 0.6931 *)
  match T.dtype x with
  | Float16 ->
      let ln2_tensor = T.full (context x) (T.dtype x) (T.shape x) ln2 in
      T.div (T.ones_like x) (T.mul x ln2_tensor)
  | Float32 ->
      let ln2_tensor = T.full (context x) (T.dtype x) (T.shape x) ln2 in
      T.div (T.ones_like x) (T.mul x ln2_tensor)
  | Float64 ->
      let ln2_tensor = T.full (context x) (T.dtype x) (T.shape x) ln2 in
      T.div (T.ones_like x) (T.mul x ln2_tensor)
  | _ -> failwith "deriv_log2: unsupported dtype"

let deriv_exp2 (type a b) (exp2_x : (a, b) T.t) (_x : (a, b) T.t) : (a, b) T.t =
  match T.dtype exp2_x with
  | Float16 ->
      let ln2_tensor =
        T.full (context exp2_x) (T.dtype exp2_x) (T.shape exp2_x) ln2
      in
      T.mul exp2_x ln2_tensor
  | Float32 ->
      let ln2_tensor =
        T.full (context exp2_x) (T.dtype exp2_x) (T.shape exp2_x) ln2
      in
      T.mul exp2_x ln2_tensor
  | Float64 ->
      let ln2_tensor =
        T.full (context exp2_x) (T.dtype exp2_x) (T.shape exp2_x) ln2
      in
      T.mul exp2_x ln2_tensor
  | _ -> failwith "deriv_exp2: unsupported dtype"

let deriv_sin (type a b) (x : (a, b) T.t) : (a, b) T.t =
  match T.dtype x with
  | Float16 ->
      let cos_x = T.cos x in
      T.cast (T.dtype x) cos_x
  | Float32 ->
      let cos_x = T.cos x in
      T.cast (T.dtype x) cos_x
  | Float64 ->
      let cos_x = T.cos x in
      T.cast (T.dtype x) cos_x
  | _ -> failwith "deriv_sin: unsupported dtype"

let deriv_sqrt sqrt_x _x =
  let one = T.ones_like sqrt_x in
  let two = T.add one one in
  T.div one (T.mul two sqrt_x)

let deriv_recip x =
  let x_squared = T.mul x x in
  T.neg (T.recip x_squared)

let deriv_fdiv_wrt_op1 _op1 op2 = T.recip op2

let deriv_fdiv_wrt_op2 op1 op2 =
  let op2_sq = T.mul op2 op2 in
  T.div (T.neg op1) op2_sq

let deriv_pow_wrt_op1 op1 op2 =
  let exp_minus_1 = T.sub op2 (T.ones_like op2) in
  let op1_pow_exp_minus_1 = T.pow op1 exp_minus_1 in
  T.mul op2 op1_pow_exp_minus_1

let log_e_float x =
  let ctx = context x in
  let log2_x = T.log2 x in
  let log_2 = T.full ctx (dtype x) (T.shape x) ln2 in
  T.mul log2_x log_2

let deriv_pow_wrt_op2_float result_val op1 =
  let log_op1 = log_e_float op1 in
  T.mul result_val log_op1

let deriv_max_wrt_op1 op1 op2 op1_dtype = T.cast op1_dtype (T.greater op1 op2)

let deriv_max_wrt_op2 op1 op2 op2_dtype =
  T.cast op2_dtype (T.greater_equal op2 op1)

let normalize_axis axis shape =
  let rank = Array.length shape in
  let axis = if axis < 0 then axis + rank else axis in
  if axis < 0 || axis >= rank then
    invalid_arg (Printf.sprintf "axis %d out of bounds for rank %d" axis rank)
  else axis

let reverse_cumsum tensor axis =
  let flipped = T.flip tensor ~axes:[ axis ] in
  let scanned = T.cumsum ~axis flipped in
  T.flip scanned ~axes:[ axis ]

let apply_mask mask t =
  (* 
    Only keep the values where
    mask is 1. Other values are
    zeroed out.
    Example:
    t = |1 2 3|
        |2 3 4|
        |0 0 1|
    mask = |0 0 1|
           |1 0 1|
           |1 1 1|
    return is |0 0 3|
              |2 0 4|
              |0 0 1|
   *)
  T.mul t (T.cast (dtype t) mask)

let find_prefix_mask axis input result comparator =
  (* 
    If an element in input is the prefix max
    the corresponding value in the mask is 1
    and 0 otherwise.
    Algorithm:
    Compare each element in input with the
    cummax result. If they are equal then that 
    element is a prefix max.
   *)
  let in_shape = T.shape input in
  let pad_before_config =
    Array.mapi (fun i _ -> if i = axis then (1, 0) else (0, 0)) in_shape
  in
  let pad_after_config =
    Array.mapi (fun i _ -> if i = axis then (0, 1) else (0, 0)) in_shape
  in
  (* how to get a zero based on the zero type? *)
  let dtype_add_identity = Dtype.zero (dtype input) in
  let result_padded = T.pad pad_before_config dtype_add_identity result in
  let input_padded = T.pad pad_after_config dtype_add_identity input in
  let pad_mask = comparator input_padded result_padded in
  let ctx = Nx_rune.create_context () in
  let one = T.scalar ctx (dtype pad_mask) 1 in
  let specs =
    Array.mapi (fun i _ -> if i = axis then T.I 0 else T.A) in_shape
  in
  T.set_slice (Array.to_list specs) pad_mask one;
  let except_last_axis_spec =
    Array.mapi (fun i _ -> if i = axis then T.R(0, in_shape.(axis)) else T.A) in_shape
  in
  let mask = T.slice (Array.to_list except_last_axis_spec) pad_mask in
  mask


let create_index_tensor in_shape axis = 
  (* 
    Returns a tensor where the value of 
    the element is it's index along axis.
    Example:
    in_shape = [|3; 3|]
    axis = 0
    return is |0 0 0|
              |1 1 1|
              |2 2 2|
   *)
  let ctx = Nx_rune.create_context () in
  let one_axis_shape =
    Array.mapi (fun i _ -> if i = axis then in_shape.(axis) else 1) in_shape
  in
  let ind_row = T.reshape one_axis_shape (T.arange ctx Dtype.Int32 0 in_shape.(axis) 1) in
  let ind_t = T.broadcast_to in_shape ind_row in
  ind_t

let apply_index_mask axis t indices =
  (*
    each element is replaced with the
    the value at index(along axis) specified by indices
    example:
    t = |4 5|
        |2 3|
    indices = |0 1|
              |1 1|
    axis = 1
    then return value will be
    |4 5|
    |3 3|
   *)
  let in_shape = T.shape t in
  let ans = T.zeros_like t in
  let axis_len = in_shape.(axis) in
  for i = 0 to (axis_len - 1) do
    (* for each row in axis *)
    let i32 = (Int32.of_int i) in
    let row_slice = Array.to_list (
      Array.mapi (fun j _ -> if j = axis then T.R (i, i + 1) else T.A) in_shape
    ) in
    let t_axis_row = T.slice row_slice t in
    let ax_mask = T.equal_s indices i32 in
    let masked_grad = apply_mask ax_mask t_axis_row in
    let _  = T.iadd ans masked_grad in
    ()
  done;
  ans


let scatter_add axis t indices = 
  (* 
    each element is accumulated at
    the index(along axis) specified by indices
    example:
    t = |1 0|
        |2 3|
    indices = |0 1|
              |1 1|
    axis = 1
    then return value will be
    |1 0|
    |5 0|   
   *)
  let in_shape = T.shape t in
  let ans = T.zeros_like t in
  let axis_len = in_shape.(axis) in
  for i = 0 to (axis_len - 1) do
    (* for each row in axis *)
    let i32 = (Int32.of_int i) in
    let ax_mask = T.equal_s indices i32 in
    let masked_grad = apply_mask ax_mask t in
    let grad_in_row = T.sum ~axes: [axis] ~keepdims: true masked_grad in
    let row_slice = Array.to_list (
      Array.mapi (fun j _ -> if j = axis then T.R (i, i + 1) else T.A) in_shape
    ) in
    T.set_slice row_slice ans grad_in_row;
  done;
  ans

let prefix_exclusive axis tensor =
  let shape = T.shape tensor in
  let pad_config =
    Array.mapi (fun i _ -> if i = axis then (1, 0) else (0, 0)) shape
  in
  let one = Dtype.one (T.dtype tensor) in
  let padded = T.pad pad_config one tensor in
  let cumprod_padded = T.cumprod ~axis padded in
  let slice_specs =
    Array.mapi
      (fun i dim -> if i = axis then T.R (0, dim) else T.R (0, dim))
      shape
  in
  T.slice (Array.to_list slice_specs) cumprod_padded

let suffix_exclusive axis tensor =
  let shape = T.shape tensor in
  let one = Dtype.one (T.dtype tensor) in
  let flipped = T.flip tensor ~axes:[ axis ] in
  let flipped_cumprod = T.cumprod ~axis flipped in
  let suffix_inclusive = T.flip flipped_cumprod ~axes:[ axis ] in
  let pad_config =
    Array.mapi (fun i _ -> if i = axis then (0, 1) else (0, 0)) shape
  in
  let padded = T.pad pad_config one suffix_inclusive in
  let slice_specs =
    Array.mapi
      (fun i dim -> if i = axis then T.R (1, dim + 1) else T.R (0, dim))
      shape
  in
  T.slice (Array.to_list slice_specs) padded

let divide_no_nan num denom =
  let zero_scalar = Dtype.zero (T.dtype denom) in
  let zero_tensor =
    T.full (context denom) (T.dtype denom) (T.shape denom) zero_scalar
  in
  let zero_mask = T.equal denom zero_tensor in
  let safe_denom = T.where zero_mask (T.ones_like denom) denom in
  let base = T.div num safe_denom in
  T.where zero_mask (T.zeros_like base) base

let prepare_grad_for_broadcast grad_output input_tensor_val axes op_keepdims
    reduction_op_for_shape =
  if op_keepdims then grad_output
  else
    let dummy_input_like = T.zeros_like input_tensor_val in
    let reduced_shape_with_kept_dims =
      T.shape (reduction_op_for_shape dummy_input_like ~axes ~keepdims:true)
    in
    T.reshape reduced_shape_with_kept_dims grad_output

(* Helper functions to reduce boilerplate *)
let handle_identity_gradient_op ~op_name ~op get_or_init_twg t_in_val k_continue
    =
  let result_val = op t_in_val in
  let forward_val = Effect.Deep.continue k_continue result_val in
  Debug.with_context ("∇" ^ op_name) (fun () ->
      let twg_in = get_or_init_twg t_in_val in
      let twg_res = get_or_init_twg result_val in
      let d_loss_d_result = grad_of twg_res in
      twg_in.bv <- T.add twg_in.bv d_loss_d_result);
  forward_val

let handle_unary_op ~op_name ~op ~deriv get_or_init_twg t_in_val k_continue =
  let result_val = op t_in_val in
  let forward_val = Effect.Deep.continue k_continue result_val in
  Debug.with_context ("∇" ^ op_name) (fun () ->
      let twg_in = get_or_init_twg t_in_val in
      let twg_res = get_or_init_twg result_val in
      let d_loss_d_result = grad_of twg_res in
      let grad_contrib = T.mul d_loss_d_result (deriv (value_of twg_in)) in
      twg_in.bv <- T.add twg_in.bv grad_contrib);
  forward_val

let handle_binary_op ~op_name ~op ~deriv_wrt_op1 ~deriv_wrt_op2 get_or_init_twg
    op1_val op2_val k_continue =
  let result_val = op op1_val op2_val in
  let forward_val = Effect.Deep.continue k_continue result_val in
  Debug.with_context ("∇" ^ op_name) (fun () ->
      let twg_op1 = get_or_init_twg op1_val in
      let twg_op2 = get_or_init_twg op2_val in
      let twg_res = get_or_init_twg result_val in
      let d_loss_d_result = grad_of twg_res in

      let grad_op1 =
        T.mul d_loss_d_result
          (deriv_wrt_op1 (value_of twg_op1) (value_of twg_op2))
      in
      twg_op1.bv <- T.add twg_op1.bv grad_op1;

      let grad_op2 =
        T.mul d_loss_d_result
          (deriv_wrt_op2 (value_of twg_op1) (value_of twg_op2))
      in
      twg_op2.bv <- T.add twg_op2.bv grad_op2);
  forward_val

(* The main reverse-mode AD effect handler *)
let make_reverse_handler tape_by_twg_id val_to_twg_id_map =
  let open Effect.Deep in
  let get_or_init_twg tensor_val =
    match PhysicalTbl.find_opt val_to_twg_id_map tensor_val with
    | Some twg_id -> (
        match Hashtbl.find_opt tape_by_twg_id twg_id with
        | Some any_twg -> unwrap_twg (dtype tensor_val) any_twg
        | None -> failwith "Rune.Autodiff inconsistency")
    | None ->
        let zero_grad = T.zeros_like tensor_val in
        let new_id = fresh_twg_id () in
        let new_twg = { v = tensor_val; bv = zero_grad; id = new_id } in
        Hashtbl.add tape_by_twg_id new_id (Any_t_with_grad new_twg);
        PhysicalTbl.add val_to_twg_id_map tensor_val new_id;
        new_twg
  in

  let effc : type a. a Effect.t -> ((a, _) continuation -> _) option =
   fun eff ->
    if not !autodiff_enabled then None
    else
      match eff with
      | E_buffer { context = effect_ctx; dtype = dt; size_in_elements } ->
          Some
            (fun k ->
              let result_val = op_buffer effect_ctx dt size_in_elements in
              let forward_val = continue k result_val in
              Debug.with_context "∇buffer" (fun () ->
                  let _twg_res = get_or_init_twg result_val in
                  ());
              forward_val)
      | E_const_scalar { context = effect_ctx; value; dtype = dt } ->
          Some
            (fun k ->
              let result_val = op_const_scalar effect_ctx value dt in
              let forward_val = continue k result_val in
              Debug.with_context "∇const_scalar" (fun () ->
                  let _twg_res = get_or_init_twg result_val in
                  ());
              forward_val)
      | E_add { a = op1_val; b = op2_val } ->
          Some
            (fun k ->
              let result_val = op_add op1_val op2_val in
              let forward_val = continue k result_val in
              Debug.with_context "∇add" (fun () ->
                  let twg_op1 = get_or_init_twg op1_val in
                  let twg_op2 = get_or_init_twg op2_val in
                  let twg_res = get_or_init_twg result_val in
                  let d_loss_d_result = grad_of twg_res in
                  twg_op1.bv <- T.add twg_op1.bv d_loss_d_result;
                  twg_op2.bv <- T.add twg_op2.bv d_loss_d_result);
              forward_val)
      | E_mul { a = op1_val; b = op2_val } ->
          Some
            (handle_binary_op ~op_name:"mul" ~op:op_mul
               ~deriv_wrt_op1:(fun _ op2 -> op2)
               ~deriv_wrt_op2:(fun op1 _ -> op1)
               get_or_init_twg op1_val op2_val)
      | E_neg { t_in } ->
          Some
            (handle_unary_op ~op_name:"neg" ~op:op_neg ~deriv:deriv_neg
               get_or_init_twg t_in)
      | E_log2 { t_in } ->
          Some
            (handle_unary_op ~op_name:"log2" ~op:op_log2 ~deriv:deriv_log2
               get_or_init_twg t_in)
      | E_exp2 { t_in = t_in_val } ->
          Some
            (fun k ->
              let result_val = op_exp2 t_in_val in
              let forward_val = continue k result_val in
              Debug.with_context "∇exp2" (fun () ->
                  let twg_in = get_or_init_twg t_in_val in
                  let twg_res = get_or_init_twg result_val in
                  let d_loss_d_result = grad_of twg_res in
                  let d_result_d_input =
                    deriv_exp2 result_val (value_of twg_in)
                  in
                  let grad_contrib = T.mul d_loss_d_result d_result_d_input in
                  twg_in.bv <- T.add twg_in.bv grad_contrib);
              forward_val)
      | E_sin { t_in } ->
          Some
            (handle_unary_op ~op_name:"sin" ~op:op_sin ~deriv:deriv_sin
               get_or_init_twg t_in)
      | E_sqrt { t_in = t_in_val } ->
          Some
            (fun k ->
              let result_val = T.sqrt t_in_val in
              let forward_val = continue k result_val in
              Debug.with_context "∇sqrt" (fun () ->
                  let twg_in = get_or_init_twg t_in_val in
                  let twg_res = get_or_init_twg result_val in
                  let d_loss_d_result = grad_of twg_res in
                  let d_result_d_input =
                    deriv_sqrt result_val (value_of twg_in)
                  in
                  let grad_contrib = T.mul d_loss_d_result d_result_d_input in
                  twg_in.bv <- T.add twg_in.bv grad_contrib);
              forward_val)
      | E_recip { t_in } ->
          Some
            (handle_unary_op ~op_name:"recip" ~op:op_recip ~deriv:deriv_recip
               get_or_init_twg t_in)
      | E_fdiv { a; b } ->
          Some
            (handle_binary_op ~op_name:"fdiv" ~op:op_fdiv
               ~deriv_wrt_op1:deriv_fdiv_wrt_op1
               ~deriv_wrt_op2:deriv_fdiv_wrt_op2 get_or_init_twg a b)
      | E_pow { a = op1_val; b = op2_val } ->
          Some
            (fun k ->
              let result_val = op_pow op1_val op2_val in
              let forward_val = continue k result_val in
              Debug.with_context "∇pow" (fun () ->
                  let twg_op1 = get_or_init_twg op1_val in
                  let twg_op2 = get_or_init_twg op2_val in
                  let twg_res = get_or_init_twg result_val in
                  let d_loss_d_result = grad_of twg_res in

                  let d_result_d_op1 =
                    deriv_pow_wrt_op1 (value_of twg_op1) (value_of twg_op2)
                  in
                  let grad_contrib_to_op1 =
                    T.mul d_loss_d_result d_result_d_op1
                  in
                  twg_op1.bv <- T.add twg_op1.bv grad_contrib_to_op1;

                  match dtype (value_of twg_op1) with
                  | Dtype.Float32 | Dtype.Float64 ->
                      let op1_float = T.cast Dtype.float32 (value_of twg_op1) in
                      let result_float = T.cast Dtype.float32 result_val in
                      let d_result_d_op2 =
                        deriv_pow_wrt_op2_float result_float op1_float
                      in
                      let d_result_d_op2_orig_dtype =
                        T.cast (dtype (value_of twg_op2)) d_result_d_op2
                      in
                      let grad_contrib_to_op2 =
                        T.mul d_loss_d_result d_result_d_op2_orig_dtype
                      in
                      twg_op2.bv <- T.add twg_op2.bv grad_contrib_to_op2
                  | _ -> ());
              forward_val)
      | E_max { a = op1_val; b = op2_val } ->
          Some
            (fun k ->
              let result_val = op_max op1_val op2_val in
              let forward_val = continue k result_val in
              Debug.with_context "∇max" (fun () ->
                  let twg_op1 = get_or_init_twg op1_val in
                  let twg_op2 = get_or_init_twg op2_val in
                  let twg_res = get_or_init_twg result_val in
                  let d_loss_d_result = grad_of twg_res in
                  let val_op1 = value_of twg_op1 in
                  let val_op2 = value_of twg_op2 in
                  let d_result_d_op1 =
                    deriv_max_wrt_op1 val_op1 val_op2 (dtype val_op1)
                  in
                  let grad_contrib_to_op1 =
                    T.mul d_loss_d_result d_result_d_op1
                  in
                  twg_op1.bv <- T.add twg_op1.bv grad_contrib_to_op1;
                  let d_result_d_op2 =
                    deriv_max_wrt_op2 val_op1 val_op2 (dtype val_op2)
                  in
                  let grad_contrib_to_op2 =
                    T.mul d_loss_d_result d_result_d_op2
                  in
                  twg_op2.bv <- T.add twg_op2.bv grad_contrib_to_op2);
              forward_val)
      | E_reshape { t_in = t_in_val; new_shape } ->
          Some
            (fun k ->
              let result_val = op_reshape t_in_val new_shape in
              let forward_val = continue k result_val in
              Debug.with_context "∇reshape" (fun () ->
                  let twg_in = get_or_init_twg t_in_val in
                  let twg_res = get_or_init_twg result_val in
                  let d_loss_d_result = grad_of twg_res in
                  let original_shape_in = T.shape (value_of twg_in) in
                  let grad_contrib_in =
                    T.reshape original_shape_in d_loss_d_result
                  in
                  twg_in.bv <- T.add twg_in.bv grad_contrib_in);
              forward_val)
      | E_expand { t_in = t_in_val; new_target_shape } ->
          Some
            (fun k ->
              let result_val = op_expand t_in_val new_target_shape in
              let forward_val = continue k result_val in
              Debug.with_context "∇expand" (fun () ->
                  let twg_in = get_or_init_twg t_in_val in
                  let twg_res = get_or_init_twg result_val in
                  let d_loss_d_expanded_result = grad_of twg_res in

                  let grad_contrib_to_original_input =
                    let original_input_shape = T.shape (value_of twg_in) in
                    let expanded_output_shape =
                      match Symbolic_shape.eval new_target_shape with
                      | Some arr -> arr
                      | None ->
                          failwith "expand grad requires concrete target shape"
                    in
                    if original_input_shape = expanded_output_shape then
                      d_loss_d_expanded_result
                    else
                      let rank_orig_in = Array.length original_input_shape in
                      let rank_expanded_out =
                        Array.length expanded_output_shape
                      in
                      let axes_to_sum_list = ref [] in

                      if rank_expanded_out > rank_orig_in then
                        for i = 0 to rank_expanded_out - rank_orig_in - 1 do
                          axes_to_sum_list := i :: !axes_to_sum_list
                        done;

                      for i = 0 to rank_orig_in - 1 do
                        let orig_in_dim_size = original_input_shape.(i) in
                        let expanded_out_dim_idx =
                          i + (rank_expanded_out - rank_orig_in)
                        in
                        let expanded_out_dim_size =
                          expanded_output_shape.(expanded_out_dim_idx)
                        in
                        if orig_in_dim_size = 1 && expanded_out_dim_size > 1
                        then
                          axes_to_sum_list :=
                            expanded_out_dim_idx :: !axes_to_sum_list
                      done;

                      let summed_grad =
                        if !axes_to_sum_list <> [] then
                          T.sum d_loss_d_expanded_result
                            ~axes:(List.rev !axes_to_sum_list)
                            ~keepdims:true
                        else d_loss_d_expanded_result
                      in
                      if T.shape summed_grad <> original_input_shape then
                        T.reshape original_input_shape summed_grad
                      else summed_grad
                  in
                  twg_in.bv <- T.add twg_in.bv grad_contrib_to_original_input);
              forward_val)
      | E_reduce_sum { t_in = t_in_val; axes; keepdims } ->
          Some
            (fun k ->
              let result_val = op_reduce_sum ~axes ~keepdims t_in_val in
              let forward_val = continue k result_val in
              Debug.with_context "∇reduce_sum" (fun () ->
                  let twg_in = get_or_init_twg t_in_val in
                  let twg_res = get_or_init_twg result_val in
                  let d_loss_d_result = grad_of twg_res in
                  let original_input_shape = T.shape (value_of twg_in) in
                  let grad_prepared_for_broadcast =
                    prepare_grad_for_broadcast d_loss_d_result (value_of twg_in)
                      (Array.to_list axes) keepdims (fun t ~axes ~keepdims ->
                        T.sum t ~axes ~keepdims)
                  in
                  let grad_contrib_to_input =
                    T.broadcast_to original_input_shape
                      grad_prepared_for_broadcast
                  in
                  twg_in.bv <- T.add twg_in.bv grad_contrib_to_input);
              forward_val)
      | E_reduce_max { t_in = t_in_val; axes; keepdims } ->
          Some
            (fun k ->
              let result_val = op_reduce_max ~axes ~keepdims t_in_val in
              let forward_val = continue k result_val in
              Debug.with_context "∇reduce_max" (fun () ->
                  let twg_in = get_or_init_twg t_in_val in
                  let twg_res = get_or_init_twg result_val in
                  let d_loss_d_result = grad_of twg_res in
                  let val_in = value_of twg_in in
                  let original_input_shape = T.shape val_in in

                  let grad_prepared_for_broadcast =
                    prepare_grad_for_broadcast d_loss_d_result val_in
                      (Array.to_list axes) keepdims (fun t ~axes ~keepdims ->
                        T.max t ~axes ~keepdims)
                  in
                  let d_loss_d_result_broadcasted =
                    T.broadcast_to original_input_shape
                      grad_prepared_for_broadcast
                  in

                  let result_val_prepared_for_broadcast =
                    prepare_grad_for_broadcast result_val val_in
                      (Array.to_list axes) keepdims (fun t ~axes ~keepdims ->
                        T.max t ~axes ~keepdims)
                  in
                  let result_val_broadcasted_for_compare =
                    T.broadcast_to original_input_shape
                      result_val_prepared_for_broadcast
                  in

                  let mask =
                    T.equal val_in result_val_broadcasted_for_compare
                  in
                  let d_result_d_input_mask_casted =
                    T.cast (dtype d_loss_d_result) mask
                  in
                  let grad_contrib_to_input =
                    T.mul d_loss_d_result_broadcasted
                      d_result_d_input_mask_casted
                  in
                  twg_in.bv <- T.add twg_in.bv grad_contrib_to_input);
              forward_val)
      | E_reduce_prod { t_in = t_in_val; axes; keepdims } ->
          Some
            (fun k ->
              let result_val = op_reduce_prod ~axes ~keepdims t_in_val in
              let forward_val = continue k result_val in
              Debug.with_context "reduce_prod" (fun () ->
                  let twg_in = get_or_init_twg t_in_val in
                  let twg_res = get_or_init_twg result_val in
                  let d_loss_d_result = grad_of twg_res in
                  let val_in = value_of twg_in in
                  let original_input_shape = T.shape val_in in

                  let grad_prepared_for_broadcast =
                    prepare_grad_for_broadcast d_loss_d_result val_in
                      (Array.to_list axes) keepdims (fun t ~axes ~keepdims ->
                        T.prod t ~axes ~keepdims)
                  in
                  let d_loss_d_result_broadcasted =
                    T.broadcast_to original_input_shape
                      grad_prepared_for_broadcast
                  in

                  let result_val_prepared_for_broadcast =
                    prepare_grad_for_broadcast result_val val_in
                      (Array.to_list axes) keepdims (fun t ~axes ~keepdims ->
                        T.prod t ~axes ~keepdims)
                  in
                  let result_val_broadcasted =
                    T.broadcast_to original_input_shape
                      result_val_prepared_for_broadcast
                  in

<<<<<<< HEAD
                let epsilon = T.zeros_like val_in in
                let t_in_val_safe = T.add val_in epsilon in
                let d_result_d_input_term =
                  T.div result_val_broadcasted t_in_val_safe
                in
                let grad_contrib_to_input =
                  T.mul d_loss_d_result_broadcasted d_result_d_input_term
                in
                twg_in.bv <- T.add twg_in.bv grad_contrib_to_input);
            forward_val)
    | E_associative_scan { t_in = t_in_val; axis; op } ->
        Some
          (fun k ->
            let result_val = op_associative_scan ~axis ~op t_in_val in
            let forward_val = continue k result_val in
            let shape_in = T.shape t_in_val in
            let axis_norm = normalize_axis axis shape_in in
            Debug.with_context "∇associative_scan" (fun () ->
                let twg_in = get_or_init_twg t_in_val in
                let twg_res = get_or_init_twg result_val in
                let d_loss_d_result = grad_of twg_res in
                let grad_contrib =
                  match op with
                  | `Sum -> reverse_cumsum d_loss_d_result axis_norm
                  | `Prod ->
                      let prefix = prefix_exclusive axis_norm t_in_val in
                      let suffix = suffix_exclusive axis_norm t_in_val in
                      let h = divide_no_nan d_loss_d_result suffix in
                      let tail_sum = T.sub (reverse_cumsum h axis_norm) h in
                      let inner =
                        T.add d_loss_d_result (T.mul suffix tail_sum)
                      in
                      T.mul prefix inner
                  | `Max ->
                    let mask = find_prefix_mask axis t_in_val result_val T.greater in
                    let ind_t = create_index_tensor shape_in axis in
                    let win_index = T.cummax ~axis:axis (apply_mask mask ind_t) in
                    scatter_add axis d_loss_d_result win_index
                  | `Min ->
                    let mask = find_prefix_mask axis t_in_val result_val T.less in
                    let ind_t = create_index_tensor shape_in axis in
                    let win_index = T.cummax ~axis:axis (apply_mask mask ind_t) in
                    scatter_add axis d_loss_d_result win_index
                in
                twg_in.bv <- T.add twg_in.bv grad_contrib);
            forward_val)
    | E_permute { t_in = t_in_val; axes = permute_axes } ->
        Some
          (fun k ->
            let result_val = op_permute t_in_val permute_axes in
            let forward_val = continue k result_val in
            Debug.with_context "∇permute" (fun () ->
                let twg_in = get_or_init_twg t_in_val in
                let twg_res = get_or_init_twg result_val in
                let d_loss_d_result = grad_of twg_res in

                let rank = Array.length permute_axes in
                let un_permute_axes = Array.make rank 0 in
                Array.iteri
                  (fun i original_pos -> un_permute_axes.(original_pos) <- i)
                  permute_axes;

                let grad_contrib_to_input =
                  T.transpose d_loss_d_result
                    ~axes:(Array.to_list un_permute_axes)
                in
                twg_in.bv <- T.add twg_in.bv grad_contrib_to_input);
            forward_val)
    | E_pad { t_in = t_in_val; padding_config; fill_value } ->
        Some
          (fun k ->
            let result_val = op_pad t_in_val padding_config fill_value in
            let forward_val = continue k result_val in
            Debug.with_context "∇pad" (fun () ->
                let twg_in = get_or_init_twg t_in_val in
                let twg_res = get_or_init_twg result_val in
                let d_loss_d_result = grad_of twg_res in
                let original_input_shape = T.shape (value_of twg_in) in

                let shrink_limits =
                  Array.mapi
                    (fun dim_idx (pad_before, _) ->
                      (pad_before, pad_before + original_input_shape.(dim_idx)))
                    padding_config
                in
                let grad_contrib_to_input =
                  T.shrink shrink_limits d_loss_d_result
                in
                twg_in.bv <- T.add twg_in.bv grad_contrib_to_input);
            forward_val)
    | E_shrink { t_in = t_in_val; limits = shrink_limits } ->
        Some
          (fun k ->
            let result_val = op_shrink t_in_val shrink_limits in
            let forward_val = continue k result_val in
            Debug.with_context "∇shrink" (fun () ->
                let twg_in = get_or_init_twg t_in_val in
                let twg_res = get_or_init_twg result_val in
                let d_loss_d_result = grad_of twg_res in
                let original_input_shape = T.shape (value_of twg_in) in

                let padding_config =
                  Array.mapi
                    (fun dim_idx (start, stop_exclusive) ->
                      let original_dim_size = original_input_shape.(dim_idx) in
                      (start, original_dim_size - stop_exclusive))
                    shrink_limits
                in
                let zero_val = Dtype.zero (dtype d_loss_d_result) in
                let grad_contrib_to_input =
                  T.pad padding_config zero_val d_loss_d_result
                in
                twg_in.bv <- T.add twg_in.bv grad_contrib_to_input);
            forward_val)
    | E_as_strided { t_in = t_in_val; new_shape; new_strides; offset } ->
        Some
          (fun k ->
            let result_val =
              op_as_strided t_in_val
                (Nx_core.Symbolic_shape.of_ints new_shape)
                new_strides offset
            in
            let forward_val = continue k result_val in
            Debug.with_context "∇as_strided" (fun () ->
                let _twg_in = get_or_init_twg t_in_val in
                let twg_res = get_or_init_twg result_val in
                let _d_loss_d_result = grad_of twg_res in

                (* For as_strided, gradients need to be accumulated back to the original
=======
                  let epsilon = T.zeros_like val_in in
                  let t_in_val_safe = T.add val_in epsilon in
                  let d_result_d_input_term =
                    T.div result_val_broadcasted t_in_val_safe
                  in
                  let grad_contrib_to_input =
                    T.mul d_loss_d_result_broadcasted d_result_d_input_term
                  in
                  twg_in.bv <- T.add twg_in.bv grad_contrib_to_input);
              forward_val)
      | E_associative_scan { t_in = t_in_val; axis; op } ->
          Some
            (fun k ->
              let result_val = op_associative_scan ~axis ~op t_in_val in
              let forward_val = continue k result_val in
              let shape_in = T.shape t_in_val in
              let axis_norm = normalize_axis axis shape_in in
              Debug.with_context "∇associative_scan" (fun () ->
                  let twg_in = get_or_init_twg t_in_val in
                  let twg_res = get_or_init_twg result_val in
                  let d_loss_d_result = grad_of twg_res in
                  let grad_contrib =
                    match op with
                    | `Sum -> reverse_cumsum d_loss_d_result axis_norm
                    | `Prod ->
                        let prefix = prefix_exclusive axis_norm t_in_val in
                        let suffix = suffix_exclusive axis_norm t_in_val in
                        let h = divide_no_nan d_loss_d_result suffix in
                        let tail_sum = T.sub (reverse_cumsum h axis_norm) h in
                        let inner =
                          T.add d_loss_d_result (T.mul suffix tail_sum)
                        in
                        T.mul prefix inner
                    | `Max | `Min ->
                        failwith
                          "autodiff: cummax/cummin gradients not supported"
                  in
                  twg_in.bv <- T.add twg_in.bv grad_contrib);
              forward_val)
      | E_permute { t_in = t_in_val; axes = permute_axes } ->
          Some
            (fun k ->
              let result_val = op_permute t_in_val permute_axes in
              let forward_val = continue k result_val in
              Debug.with_context "∇permute" (fun () ->
                  let twg_in = get_or_init_twg t_in_val in
                  let twg_res = get_or_init_twg result_val in
                  let d_loss_d_result = grad_of twg_res in

                  let rank = Array.length permute_axes in
                  let un_permute_axes = Array.make rank 0 in
                  Array.iteri
                    (fun i original_pos -> un_permute_axes.(original_pos) <- i)
                    permute_axes;

                  let grad_contrib_to_input =
                    T.transpose d_loss_d_result
                      ~axes:(Array.to_list un_permute_axes)
                  in
                  twg_in.bv <- T.add twg_in.bv grad_contrib_to_input);
              forward_val)
      | E_pad { t_in = t_in_val; padding_config; fill_value } ->
          Some
            (fun k ->
              let result_val = op_pad t_in_val padding_config fill_value in
              let forward_val = continue k result_val in
              Debug.with_context "∇pad" (fun () ->
                  let twg_in = get_or_init_twg t_in_val in
                  let twg_res = get_or_init_twg result_val in
                  let d_loss_d_result = grad_of twg_res in
                  let original_input_shape = T.shape (value_of twg_in) in

                  let shrink_limits =
                    Array.mapi
                      (fun dim_idx (pad_before, _) ->
                        (pad_before, pad_before + original_input_shape.(dim_idx)))
                      padding_config
                  in
                  let grad_contrib_to_input =
                    T.shrink shrink_limits d_loss_d_result
                  in
                  twg_in.bv <- T.add twg_in.bv grad_contrib_to_input);
              forward_val)
      | E_shrink { t_in = t_in_val; limits = shrink_limits } ->
          Some
            (fun k ->
              let result_val = op_shrink t_in_val shrink_limits in
              let forward_val = continue k result_val in
              Debug.with_context "∇shrink" (fun () ->
                  let twg_in = get_or_init_twg t_in_val in
                  let twg_res = get_or_init_twg result_val in
                  let d_loss_d_result = grad_of twg_res in
                  let original_input_shape = T.shape (value_of twg_in) in

                  let padding_config =
                    Array.mapi
                      (fun dim_idx (start, stop_exclusive) ->
                        let original_dim_size =
                          original_input_shape.(dim_idx)
                        in
                        (start, original_dim_size - stop_exclusive))
                      shrink_limits
                  in
                  let zero_val = Dtype.zero (dtype d_loss_d_result) in
                  let grad_contrib_to_input =
                    T.pad padding_config zero_val d_loss_d_result
                  in
                  twg_in.bv <- T.add twg_in.bv grad_contrib_to_input);
              forward_val)
      | E_as_strided { t_in = t_in_val; new_shape; new_strides; offset } ->
          Some
            (fun k ->
              let result_val =
                op_as_strided t_in_val
                  (Nx_core.Symbolic_shape.of_ints new_shape)
                  new_strides offset
              in
              let forward_val = continue k result_val in
              Debug.with_context "∇as_strided" (fun () ->
                  let _twg_in = get_or_init_twg t_in_val in
                  let twg_res = get_or_init_twg result_val in
                  let _d_loss_d_result = grad_of twg_res in

                  (* For as_strided, gradients need to be accumulated back to the original
>>>>>>> 85d5214e
                   tensor following the strided access pattern. For now, we'll raise an
                   error for non-contiguous strides during autodiff. *)
                  (* TODO: Implement proper gradient accumulation for strided views *)
                  let () =
                    failwith
                      "as_strided gradient not yet implemented - use \
                       contiguous tensors in autodiff"
                  in
                  ());
              forward_val)
      | E_flip { t_in = t_in_val; dims_to_flip } ->
          Some
            (fun k ->
              let axes_to_flip =
                dims_to_flip |> Array.to_list
                |> List.mapi (fun i flip -> if flip then Some i else None)
                |> List.filter_map Fun.id |> Array.of_list
              in
              let result_val = op_flip t_in_val dims_to_flip in
              let forward_val = continue k result_val in
              Debug.with_context "∇flip" (fun () ->
                  let twg_in = get_or_init_twg t_in_val in
                  let twg_res = get_or_init_twg result_val in
                  let d_loss_d_result = grad_of twg_res in
                  let grad_contrib_to_input =
                    T.flip d_loss_d_result ~axes:(Array.to_list axes_to_flip)
                  in
                  twg_in.bv <- T.add twg_in.bv grad_contrib_to_input);
              forward_val)
      | E_cat { t_list; axis } ->
          Some
            (fun k ->
              let result_val = op_cat t_list axis in
              let forward_val = continue k result_val in
              Debug.with_context "∇cat" (fun () ->
                  let twg_inputs = List.map get_or_init_twg t_list in
                  let twg_res = get_or_init_twg result_val in
                  let d_loss_d_result = grad_of twg_res in
                  let d_loss_result_shape = T.shape d_loss_d_result in

                  let current_offset = ref 0 in
                  List.iter
                    (fun twg_in_current ->
                      let input_val = value_of twg_in_current in
                      let input_shape = T.shape input_val in
                      let size_along_axis = input_shape.(axis) in
                      let shrink_limits =
                        Array.mapi
                          (fun i dim_size ->
                            if i = axis then
                              ( !current_offset,
                                !current_offset + size_along_axis )
                            else (0, dim_size))
                          d_loss_result_shape
                      in
                      let grad_slice_for_input =
                        T.shrink shrink_limits d_loss_d_result
                      in
                      twg_in_current.bv <-
                        T.add twg_in_current.bv grad_slice_for_input;
                      current_offset := !current_offset + size_along_axis)
                    twg_inputs);
              forward_val)
      | E_cast { t_in = t_in_val; target_dtype } ->
          Some
            (fun k ->
              let result_val = op_cast t_in_val target_dtype in
              let forward_val = continue k result_val in
              Debug.with_context "∇cast" (fun () ->
                  let twg_in = get_or_init_twg t_in_val in
                  let twg_res = get_or_init_twg result_val in
                  let d_loss_d_result = grad_of twg_res in
                  let original_dtype = dtype (value_of twg_in) in
                  let grad_contrib_to_input =
                    T.cast original_dtype d_loss_d_result
                  in
                  twg_in.bv <- T.add twg_in.bv grad_contrib_to_input);
              forward_val)
      | E_contiguous { t_in = t_in_val } ->
          Some
            (handle_identity_gradient_op ~op_name:"contiguous" ~op:op_contiguous
               get_or_init_twg t_in_val)
      | E_copy { t_in = t_in_val } ->
          Some
            (handle_identity_gradient_op ~op_name:"copy" ~op:op_copy
               get_or_init_twg t_in_val)
      | E_where
          { condition = cond_val; if_true = true_val; if_false = false_val } ->
          Some
            (fun k ->
              let result_val = op_where cond_val true_val false_val in
              let forward_val = continue k result_val in
              Debug.with_context "∇where" (fun () ->
                  let _twg_cond = get_or_init_twg cond_val in
                  let twg_true = get_or_init_twg true_val in
                  let twg_false = get_or_init_twg false_val in
                  let twg_res = get_or_init_twg result_val in
                  let d_loss_d_result = grad_of twg_res in

                  let condition_mask_casted =
                    T.cast (dtype d_loss_d_result) cond_val
                  in
                  let grad_contrib_to_true =
                    T.mul d_loss_d_result condition_mask_casted
                  in
                  twg_true.bv <- T.add twg_true.bv grad_contrib_to_true;

                  let ones_for_mask_dtype = T.ones_like condition_mask_casted in
                  let not_condition_mask_casted =
                    T.sub ones_for_mask_dtype condition_mask_casted
                  in
                  let grad_contrib_to_false =
                    T.mul d_loss_d_result not_condition_mask_casted
                  in
                  twg_false.bv <- T.add twg_false.bv grad_contrib_to_false);
              forward_val)
      | E_gather { data = data_val; indices = indices_val; axis } ->
          Some
            (fun k ->
              let result_val = op_gather data_val indices_val axis in
              let forward_val = continue k result_val in
              Debug.with_context "∇gather" (fun () ->
                  let twg_data = get_or_init_twg data_val in
                  let _twg_indices = get_or_init_twg indices_val in
                  let twg_res = get_or_init_twg result_val in
                  let d_loss_d_result = grad_of twg_res in

                  let zeros_data = T.zeros_like (value_of twg_data) in
                  let scattered_grads =
                    op_scatter ~mode:`Add zeros_data indices_val d_loss_d_result
                      axis
                  in
                  twg_data.bv <- T.add twg_data.bv scattered_grads);
              forward_val)
      | E_scatter
          { data_template = dt_val; indices = idx_val; updates = upd_val; axis }
        ->
          Some
            (fun k ->
              let result_val = op_scatter dt_val idx_val upd_val axis in
              let forward_val = continue k result_val in
              Debug.with_context "∇scatter" (fun () ->
                  let twg_dt = get_or_init_twg dt_val in
                  let twg_upd = get_or_init_twg upd_val in
                  let _twg_idx = get_or_init_twg idx_val in
                  let twg_res = get_or_init_twg result_val in
                  let d_loss_d_result = grad_of twg_res in

                  let grad_contrib_to_updates =
                    op_gather d_loss_d_result idx_val axis
                  in
                  twg_upd.bv <- T.add twg_upd.bv grad_contrib_to_updates;

                  let mask_for_dt_grad =
                    op_scatter (T.ones_like dt_val) idx_val
                      (T.zeros_like upd_val) axis
                  in
                  let grad_contrib_to_dt =
                    T.mul d_loss_d_result mask_for_dt_grad
                  in
                  twg_dt.bv <- T.add twg_dt.bv grad_contrib_to_dt);
              forward_val)
      | E_assign { dst = dst_val; src = src_val } ->
          Some
            (fun k ->
              let old_dst_val = T.copy dst_val in
              op_assign dst_val src_val;
              let forward_val = continue k () in
              Debug.with_context "∇assign" (fun () ->
                  let twg_src = get_or_init_twg src_val in
                  let twg_dst = get_or_init_twg dst_val in
                  let _twg_old_dst = get_or_init_twg old_dst_val in
                  twg_src.bv <- T.add twg_src.bv (grad_of twg_dst));
              forward_val)
      | E_idiv { a; b } ->
          Some
            (fun k ->
              let result_val = op_idiv a b in
              let forward_val = continue k result_val in
              Debug.with_context "∇idiv" (fun () ->
                  let _twg_a = get_or_init_twg a in
                  let _twg_b = get_or_init_twg b in
                  let _twg_res = get_or_init_twg result_val in
                  ());
              forward_val)
      | E_mod { a; b } ->
          Some
            (fun k ->
              let result_val = T.mod_ a b in
              let forward_val = continue k result_val in
              Debug.with_context "∇mod" (fun () ->
                  let _twg_a = get_or_init_twg a in
                  let _twg_b = get_or_init_twg b in
                  let _twg_res = get_or_init_twg result_val in
                  ());
              forward_val)
      | E_cmplt { a; b } ->
          Some
            (fun k ->
              let result_val = op_cmplt a b in
              let forward_val = continue k result_val in
              Debug.with_context "∇cmplt" (fun () ->
                  let _twg_a = get_or_init_twg a in
                  let _twg_b = get_or_init_twg b in
                  let _twg_res = get_or_init_twg result_val in
                  ());
              forward_val)
      | E_cmpne { a; b } ->
          Some
            (fun k ->
              let result_val = op_cmpne a b in
              let forward_val = continue k result_val in
              Debug.with_context "∇cmpne" (fun () ->
                  let _twg_a = get_or_init_twg a in
                  let _twg_b = get_or_init_twg b in
                  let _twg_res = get_or_init_twg result_val in
                  ());
              forward_val)
      | E_xor { a; b } ->
          Some
            (fun k ->
              let result_val = op_xor a b in
              let forward_val = continue k result_val in
              Debug.with_context "∇xor" (fun () ->
                  let _twg_a = get_or_init_twg a in
                  let _twg_b = get_or_init_twg b in
                  let _twg_res = get_or_init_twg result_val in
                  ());
              forward_val)
      | E_or { a; b } ->
          Some
            (fun k ->
              let result_val = op_or a b in
              let forward_val = continue k result_val in
              Debug.with_context "∇or" (fun () ->
                  let _twg_a = get_or_init_twg a in
                  let _twg_b = get_or_init_twg b in
                  let _twg_res = get_or_init_twg result_val in
                  ());
              forward_val)
      | E_and { a; b } ->
          Some
            (fun k ->
              let result_val = op_and a b in
              let forward_val = continue k result_val in
              Debug.with_context "∇and" (fun () ->
                  let _twg_a = get_or_init_twg a in
                  let _twg_b = get_or_init_twg b in
                  let _twg_res = get_or_init_twg result_val in
                  ());
              forward_val)
      | E_const_array { context = effect_ctx; array } ->
          Some
            (fun k ->
              let result_val = op_const_array effect_ctx array in
              let forward_val = continue k result_val in
              Debug.with_context "∇const_array" (fun () ->
                  let _twg_res = get_or_init_twg result_val in
                  ());
              forward_val)
      | E_threefry { key = key_val; ctr = ctr_val } ->
          Some
            (fun k ->
              let result_val = op_threefry key_val ctr_val in
              let forward_val = continue k result_val in
              Debug.with_context "∇threefry" (fun () ->
                  let _twg_key = get_or_init_twg key_val in
                  let _twg_ctr = get_or_init_twg ctr_val in
                  let _twg_res = get_or_init_twg result_val in
                  ());
              forward_val)
      | E_unfold { t_in = t_in_val; kernel_size; stride; dilation; padding } ->
          Some
            (fun k ->
              let result_val =
                op_unfold t_in_val ~kernel_size ~stride ~dilation ~padding
              in
              let forward_val = continue k result_val in
              Debug.with_context "∇unfold" (fun () ->
                  let twg_in = get_or_init_twg t_in_val in
                  let twg_res = get_or_init_twg result_val in
                  let d_loss_d_result = grad_of twg_res in
                  (* Gradient of unfold is fold operation *)
                  let input_shape = T.shape (value_of twg_in) in
                  let num_spatial_dims = Array.length kernel_size in
                  let output_size =
                    Array.sub input_shape
                      (Array.length input_shape - num_spatial_dims)
                      num_spatial_dims
                  in
                  let grad_contrib_in =
                    Nx_rune.op_fold d_loss_d_result ~output_size ~kernel_size
                      ~stride ~dilation ~padding
                  in
                  twg_in.bv <- T.add twg_in.bv grad_contrib_in);
              forward_val)
      | E_fold
          {
            t_in = t_in_val;
            output_size;
            kernel_size;
            stride;
            dilation;
            padding;
          } ->
          Some
            (fun k ->
              let result_val =
                op_fold t_in_val ~output_size ~kernel_size ~stride ~dilation
                  ~padding
              in
              let forward_val = continue k result_val in
              Debug.with_context "∇fold" (fun () ->
                  let twg_in = get_or_init_twg t_in_val in
                  let twg_res = get_or_init_twg result_val in
                  let d_loss_d_result = grad_of twg_res in
                  (* Gradient of fold is unfold operation *)
                  let grad_contrib_in =
                    Nx_rune.op_unfold d_loss_d_result ~kernel_size ~stride
                      ~dilation ~padding
                  in
                  twg_in.bv <- T.add twg_in.bv grad_contrib_in);
              forward_val)
      | E_matmul { a = a_val; b = b_val } ->
          Some
            (fun k ->
              let result_val = op_matmul a_val b_val in
              let forward_val = continue k result_val in
              Debug.with_context "∇matmul" (fun () ->
                  let twg_a = get_or_init_twg a_val in
                  let twg_b = get_or_init_twg b_val in
                  let twg_res = get_or_init_twg result_val in
                  let d_loss_d_result = grad_of twg_res in
                  (* For C = A @ B: dL/dA = dL/dC @ B^T dL/dB = A^T @ dL/dC *)
                  (* Handle broadcasting for matmul gradients *)
                  let a_ndim = Array.length (T.shape a_val) in
                  let b_ndim = Array.length (T.shape b_val) in
                  let grad_contrib_to_a, grad_contrib_to_b =
                    if a_ndim = 2 && b_ndim = 3 then
                      (* Special case: A is 2D, B is 3D - this is a broadcasted matmul *)
                      (* For C = A @ B where A:[m,k] B:[b,k,n] -> C:[b,m,n] *)
                      (* grad_A = sum(grad_C @ B^T, axis=0) *)
                      (* grad_B = A^T @ grad_C *)
                      let b_transposed = T.transpose ~axes:[ 0; 2; 1 ] b_val in
                      let grad_a_3d = T.matmul d_loss_d_result b_transposed in
                      let grad_a = T.sum grad_a_3d ~axes:[ 0 ] in
                      let a_expanded = T.expand_dims [ 0 ] a_val in
                      let a_transposed =
                        T.transpose ~axes:[ 0; 2; 1 ] a_expanded
                      in
                      let grad_b = T.matmul a_transposed d_loss_d_result in
                      (grad_a, grad_b)
                    else if a_ndim = 3 && b_ndim = 2 then
                      (* Special case: A is 3D, B is 2D - this is a broadcasted matmul *)
                      (* For C = A @ B where A:[b,m,k] B:[k,n] -> C:[b,m,n] *)
                      (* grad_A = grad_C @ B^T *)
                      (* grad_B = sum(A^T @ grad_C, axis=0) *)
                      let grad_a =
                        T.matmul d_loss_d_result (T.transpose b_val)
                      in
                      let a_transposed = T.transpose ~axes:[ 0; 2; 1 ] a_val in
                      let grad_b_3d = T.matmul a_transposed d_loss_d_result in
                      let grad_b = T.sum grad_b_3d ~axes:[ 0 ] in
                      (grad_a, grad_b)
                    else
                      (* Standard case - both same dimensionality *)
                      (* For matmul, we need to transpose the last two dimensions *)
                      let ndim = Array.length (T.shape a_val) in
                      let transpose_last_two tensor =
                        if ndim >= 2 then (
                          let axes = Array.init ndim (fun i -> i) in
                          (* Swap last two dimensions *)
                          axes.(ndim - 2) <- ndim - 1;
                          axes.(ndim - 1) <- ndim - 2;
                          T.transpose ~axes:(Array.to_list axes) tensor)
                        else T.transpose tensor
                      in
                      let grad_a =
                        T.matmul d_loss_d_result (transpose_last_two b_val)
                      in
                      let grad_b =
                        T.matmul (transpose_last_two a_val) d_loss_d_result
                      in
                      (grad_a, grad_b)
                  in
                  twg_a.bv <- T.add twg_a.bv grad_contrib_to_a;
                  twg_b.bv <- T.add twg_b.bv grad_contrib_to_b);
              forward_val)
      | _ -> None
  in

  {
    retc =
      (fun final_result_val ->
        Debug.with_context "∇grad_init" (fun () ->
            let twg_final_result = get_or_init_twg final_result_val in
            twg_final_result.bv <- T.ones_like final_result_val);
        final_result_val);
    exnc = raise;
    effc;
  }

(* --- User-facing grad functions --- *)

let grad (f : ('a, 'b) t -> ('c, 'd) t) (input_val : ('a, 'b) t) : ('a, 'b) t =
  let tape_by_twg_id : (int, any_t_with_grad) Hashtbl.t = Hashtbl.create 16 in
  let val_to_twg_id_map = PhysicalTbl.create 16 in
  let initial_grad_for_input = T.zeros_like input_val in
  let twg_input_id = fresh_twg_id () in
  let twg_input =
    { v = input_val; bv = initial_grad_for_input; id = twg_input_id }
  in
  Hashtbl.add tape_by_twg_id twg_input_id (Any_t_with_grad twg_input);
  PhysicalTbl.add val_to_twg_id_map input_val twg_input_id;
  let ad_handler = make_reverse_handler tape_by_twg_id val_to_twg_id_map in
  let result_value_from_f = Effect.Deep.match_with f input_val ad_handler in

  (* Initialize output gradient to 1.0 *)
  (match PhysicalTbl.find_opt val_to_twg_id_map result_value_from_f with
  | Some twg_id -> (
      match Hashtbl.find_opt tape_by_twg_id twg_id with
      | Some any_twg ->
          let twg_res = unwrap_twg (dtype result_value_from_f) any_twg in
          twg_res.bv <- T.ones_like result_value_from_f
      | None -> ())
  | None -> ());

  let final_twg_input_id = PhysicalTbl.find val_to_twg_id_map input_val in
  let final_twg_input_any = Hashtbl.find tape_by_twg_id final_twg_input_id in
  let final_twg_input = unwrap_twg (dtype input_val) final_twg_input_any in
  final_twg_input.bv

let value_and_grad (f : ('a, 'b) t -> ('c, 'd) t) (input_val : ('a, 'b) t) :
    ('c, 'd) t * ('a, 'b) t =
  let tape_by_twg_id : (int, any_t_with_grad) Hashtbl.t = Hashtbl.create 16 in
  let val_to_twg_id_map = PhysicalTbl.create 16 in
  let initial_grad_for_input = T.zeros_like input_val in
  let twg_input_id = fresh_twg_id () in
  let twg_input =
    { v = input_val; bv = initial_grad_for_input; id = twg_input_id }
  in
  Hashtbl.add tape_by_twg_id twg_input_id (Any_t_with_grad twg_input);
  PhysicalTbl.add val_to_twg_id_map input_val twg_input_id;
  let ad_handler = make_reverse_handler tape_by_twg_id val_to_twg_id_map in
  let result_value_from_f = Effect.Deep.match_with f input_val ad_handler in

  (* Initialize output gradient to 1.0 *)
  (match PhysicalTbl.find_opt val_to_twg_id_map result_value_from_f with
  | Some twg_id -> (
      match Hashtbl.find_opt tape_by_twg_id twg_id with
      | Some any_twg ->
          let twg_res = unwrap_twg (dtype result_value_from_f) any_twg in
          twg_res.bv <- T.ones_like result_value_from_f
      | None -> ())
  | None -> ());

  let final_twg_input_id = PhysicalTbl.find val_to_twg_id_map input_val in
  let final_twg_input_any = Hashtbl.find tape_by_twg_id final_twg_input_id in
  let final_twg_input = unwrap_twg (dtype input_val) final_twg_input_any in
  (result_value_from_f, final_twg_input.bv)

(* New functions for multiple inputs *)

let grads (f : ('a, 'b) t list -> ('c, 'd) t) (input_vals : ('a, 'b) t list) :
    ('a, 'b) t list =
  let tape_by_twg_id : (int, any_t_with_grad) Hashtbl.t = Hashtbl.create 16 in
  let val_to_twg_id_map = PhysicalTbl.create 16 in

  (* Initialize all inputs *)
  let input_twgs =
    List.map
      (fun input_val ->
        let initial_grad = T.zeros_like input_val in
        let twg_id = fresh_twg_id () in
        let twg = { v = input_val; bv = initial_grad; id = twg_id } in
        Hashtbl.add tape_by_twg_id twg_id (Any_t_with_grad twg);
        PhysicalTbl.add val_to_twg_id_map input_val twg_id;
        twg)
      input_vals
  in

  let ad_handler = make_reverse_handler tape_by_twg_id val_to_twg_id_map in
  let result_value_from_f = Effect.Deep.match_with f input_vals ad_handler in

  (* Initialize output gradient to 1.0 *)
  (match PhysicalTbl.find_opt val_to_twg_id_map result_value_from_f with
  | Some twg_id -> (
      match Hashtbl.find_opt tape_by_twg_id twg_id with
      | Some any_twg ->
          let twg_res = unwrap_twg (dtype result_value_from_f) any_twg in
          twg_res.bv <- T.ones_like result_value_from_f
      | None -> ())
  | None -> ());

  (* Extract gradients for all inputs *)
  List.map2
    (fun input_val _ ->
      let twg_id = PhysicalTbl.find val_to_twg_id_map input_val in
      let any_twg = Hashtbl.find tape_by_twg_id twg_id in
      let twg = unwrap_twg (dtype input_val) any_twg in
      twg.bv)
    input_vals input_twgs

let value_and_grads (f : ('a, 'b) t list -> ('c, 'd) t)
    (input_vals : ('a, 'b) t list) : ('c, 'd) t * ('a, 'b) t list =
  let tape_by_twg_id : (int, any_t_with_grad) Hashtbl.t = Hashtbl.create 16 in
  let val_to_twg_id_map = PhysicalTbl.create 16 in

  (* Initialize all inputs *)
  let input_twgs =
    List.map
      (fun input_val ->
        let initial_grad = T.zeros_like input_val in
        let twg_id = fresh_twg_id () in
        let twg = { v = input_val; bv = initial_grad; id = twg_id } in
        Hashtbl.add tape_by_twg_id twg_id (Any_t_with_grad twg);
        PhysicalTbl.add val_to_twg_id_map input_val twg_id;
        twg)
      input_vals
  in

  let ad_handler = make_reverse_handler tape_by_twg_id val_to_twg_id_map in
  let result_value_from_f = Effect.Deep.match_with f input_vals ad_handler in

  (* Initialize output gradient to 1.0 *)
  (match PhysicalTbl.find_opt val_to_twg_id_map result_value_from_f with
  | Some twg_id -> (
      match Hashtbl.find_opt tape_by_twg_id twg_id with
      | Some any_twg ->
          let twg_res = unwrap_twg (dtype result_value_from_f) any_twg in
          twg_res.bv <- T.ones_like result_value_from_f
      | None -> ())
  | None -> ());

  (* Extract gradients for all inputs *)
  let grads =
    List.map2
      (fun input_val _ ->
        let twg_id = PhysicalTbl.find val_to_twg_id_map input_val in
        let any_twg = Hashtbl.find tape_by_twg_id twg_id in
        let twg = unwrap_twg (dtype input_val) any_twg in
        twg.bv)
      input_vals input_twgs
  in
  (result_value_from_f, grads)

let no_grad f = without_autodiff f

let detach (type a b) (tensor : (a, b) t) : (a, b) t =
  without_autodiff (fun () -> T.copy tensor)

(* --- Forward mode AD implementation --- *)

(* The main forward-mode AD effect handler *)
let make_forward_handler primal_to_dual_map =
  let open Effect.Deep in
  let get_dual (type a b) (tensor_val : (a, b) t) : (a, b) dual =
    match PhysicalTbl.find_opt primal_to_dual_map tensor_val with
    | Some (Any_dual d) -> unwrap_dual (dtype tensor_val) (Any_dual d)
    | None ->
        (* Non-differentiable tensors have zero tangent *)
        let zero_tangent = T.zeros_like tensor_val in
        let dual = { primal = tensor_val; tangent = zero_tangent } in
        PhysicalTbl.add primal_to_dual_map tensor_val (Any_dual dual);
        dual
  in

  let effc : type a. a Effect.t -> ((a, _) continuation -> _) option =
   fun eff ->
    if not !autodiff_enabled then None
    else
      match eff with
      | E_buffer { context = effect_ctx; dtype = dt; size_in_elements } ->
          Some
            (fun k ->
              let result_val = op_buffer effect_ctx dt size_in_elements in
              let forward_val = continue k result_val in
              (* Buffer creates new tensor - initialize with zero tangent *)
              let zero_tangent = T.zeros_like result_val in
              let dual = { primal = result_val; tangent = zero_tangent } in
              PhysicalTbl.add primal_to_dual_map result_val (Any_dual dual);
              forward_val)
      | E_const_scalar { context = effect_ctx; value; dtype = dt } ->
          Some
            (fun k ->
              let result_val = op_const_scalar effect_ctx value dt in
              let forward_val = continue k result_val in
              (* Constants have zero tangent *)
              let zero_tangent = T.zeros_like result_val in
              let dual = { primal = result_val; tangent = zero_tangent } in
              PhysicalTbl.add primal_to_dual_map result_val (Any_dual dual);
              forward_val)
      | E_add { a = op1_val; b = op2_val } ->
          Some
            (fun k ->
              let result_val = op_add op1_val op2_val in
              let dual1 = get_dual op1_val in
              let dual2 = get_dual op2_val in
              let result_tangent = T.add dual1.tangent dual2.tangent in
              let result_dual =
                { primal = result_val; tangent = result_tangent }
              in
              PhysicalTbl.add primal_to_dual_map result_val
                (Any_dual result_dual);
              let forward_val = continue k result_val in
              forward_val)
      | E_mul { a = op1_val; b = op2_val } ->
          Some
            (fun k ->
              let result_val = op_mul op1_val op2_val in
              let dual1 = get_dual op1_val in
              let dual2 = get_dual op2_val in
              (* d(a*b) = da*b + a*db *)
              let tangent1 = T.mul dual1.tangent dual2.primal in
              let tangent2 = T.mul dual1.primal dual2.tangent in
              let result_tangent = T.add tangent1 tangent2 in
              let result_dual =
                { primal = result_val; tangent = result_tangent }
              in
              PhysicalTbl.add primal_to_dual_map result_val
                (Any_dual result_dual);
              let forward_val = continue k result_val in
              forward_val)
      | E_neg { t_in } ->
          Some
            (fun k ->
              let result_val = op_neg t_in in
              let dual_in = get_dual t_in in
              let result_tangent = T.neg dual_in.tangent in
              let result_dual =
                { primal = result_val; tangent = result_tangent }
              in
              PhysicalTbl.add primal_to_dual_map result_val
                (Any_dual result_dual);
              let forward_val = continue k result_val in
              forward_val)
      | E_log2 { t_in } ->
          Some
            (fun k ->
              let result_val = op_log2 t_in in
              let dual_in = get_dual t_in in
              let deriv = deriv_log2 dual_in.primal in
              let result_tangent = T.mul dual_in.tangent deriv in
              let result_dual =
                { primal = result_val; tangent = result_tangent }
              in
              PhysicalTbl.add primal_to_dual_map result_val
                (Any_dual result_dual);
              let forward_val = continue k result_val in
              forward_val)
      | E_exp2 { t_in } ->
          Some
            (fun k ->
              let result_val = op_exp2 t_in in
              let dual_in = get_dual t_in in
              let deriv = deriv_exp2 result_val dual_in.primal in
              let result_tangent = T.mul dual_in.tangent deriv in
              let result_dual =
                { primal = result_val; tangent = result_tangent }
              in
              PhysicalTbl.add primal_to_dual_map result_val
                (Any_dual result_dual);
              let forward_val = continue k result_val in
              forward_val)
      | E_sin { t_in } ->
          Some
            (fun k ->
              let result_val = op_sin t_in in
              let dual_in = get_dual t_in in
              let deriv = deriv_sin dual_in.primal in
              let result_tangent = T.mul dual_in.tangent deriv in
              let result_dual =
                { primal = result_val; tangent = result_tangent }
              in
              PhysicalTbl.add primal_to_dual_map result_val
                (Any_dual result_dual);
              let forward_val = continue k result_val in
              forward_val)
      | E_sqrt { t_in } ->
          Some
            (fun k ->
              let result_val = T.sqrt t_in in
              let dual_in = get_dual t_in in
              let deriv = deriv_sqrt result_val dual_in.primal in
              let result_tangent = T.mul dual_in.tangent deriv in
              let result_dual =
                { primal = result_val; tangent = result_tangent }
              in
              PhysicalTbl.add primal_to_dual_map result_val
                (Any_dual result_dual);
              let forward_val = continue k result_val in
              forward_val)
      | E_recip { t_in } ->
          Some
            (fun k ->
              let result_val = op_recip t_in in
              let dual_in = get_dual t_in in
              let deriv = deriv_recip dual_in.primal in
              let result_tangent = T.mul dual_in.tangent deriv in
              let result_dual =
                { primal = result_val; tangent = result_tangent }
              in
              PhysicalTbl.add primal_to_dual_map result_val
                (Any_dual result_dual);
              let forward_val = continue k result_val in
              forward_val)
      | E_fdiv { a; b } ->
          Some
            (fun k ->
              let result_val = op_fdiv a b in
              let dual_a = get_dual a in
              let dual_b = get_dual b in
              (* d(a/b) = da/b - a*db/b^2 *)
              let term1 = T.div dual_a.tangent dual_b.primal in
              let term2_num = T.mul dual_a.primal dual_b.tangent in
              let term2_den = T.mul dual_b.primal dual_b.primal in
              let term2 = T.div term2_num term2_den in
              let result_tangent = T.sub term1 term2 in
              let result_dual =
                { primal = result_val; tangent = result_tangent }
              in
              PhysicalTbl.add primal_to_dual_map result_val
                (Any_dual result_dual);
              let forward_val = continue k result_val in
              forward_val)
      | E_pow { a; b } ->
          Some
            (fun k ->
              let result_val = op_pow a b in
              let dual_a = get_dual a in
              let dual_b = get_dual b in
              (* d(a^b) = b*a^(b-1)*da + a^b*log(a)*db *)
              let deriv_wrt_a = deriv_pow_wrt_op1 dual_a.primal dual_b.primal in
              let term1 = T.mul dual_a.tangent deriv_wrt_a in
              let term2 =
                match dtype dual_a.primal with
                | Dtype.Float32 | Dtype.Float64 ->
                    let a_float = T.cast Dtype.float32 dual_a.primal in
                    let result_float = T.cast Dtype.float32 result_val in
                    let deriv_wrt_b =
                      deriv_pow_wrt_op2_float result_float a_float
                    in
                    let deriv_wrt_b_orig =
                      T.cast (dtype dual_b.primal) deriv_wrt_b
                    in
                    T.mul dual_b.tangent deriv_wrt_b_orig
                | _ -> T.zeros_like result_val
              in
              let result_tangent = T.add term1 term2 in
              let result_dual =
                { primal = result_val; tangent = result_tangent }
              in
              PhysicalTbl.add primal_to_dual_map result_val
                (Any_dual result_dual);
              let forward_val = continue k result_val in
              forward_val)
      | E_max { a; b } ->
          Some
            (fun k ->
              let result_val = op_max a b in
              let dual_a = get_dual a in
              let dual_b = get_dual b in
              let mask_a =
                deriv_max_wrt_op1 dual_a.primal dual_b.primal
                  (dtype dual_a.primal)
              in
              let mask_b =
                deriv_max_wrt_op2 dual_a.primal dual_b.primal
                  (dtype dual_b.primal)
              in
              let term1 = T.mul mask_a dual_a.tangent in
              let term2 = T.mul mask_b dual_b.tangent in
              let result_tangent = T.add term1 term2 in
              let result_dual =
                { primal = result_val; tangent = result_tangent }
              in
              PhysicalTbl.add primal_to_dual_map result_val
                (Any_dual result_dual);
              let forward_val = continue k result_val in
              forward_val)
      | E_reshape { t_in; new_shape } ->
          Some
            (fun k ->
              let result_val = op_reshape t_in new_shape in
              let dual_in = get_dual t_in in
              let shape_array =
                match Symbolic_shape.eval new_shape with
                | Some arr -> arr
                | None -> failwith "reshape tangent requires concrete shape"
              in
<<<<<<< HEAD
              T.broadcast_to target_shape dual_in.tangent
            in
            let result_dual =
              { primal = result_val; tangent = result_tangent }
            in
            PhysicalTbl.add primal_to_dual_map result_val (Any_dual result_dual);
            let forward_val = continue k result_val in
            forward_val)
    | E_reduce_sum { t_in; axes; keepdims } ->
        Some
          (fun k ->
            let result_val = op_reduce_sum ~axes ~keepdims t_in in
            let dual_in = get_dual t_in in
            let result_tangent =
              T.sum dual_in.tangent ~axes:(Array.to_list axes) ~keepdims
            in
            let result_dual =
              { primal = result_val; tangent = result_tangent }
            in
            PhysicalTbl.add primal_to_dual_map result_val (Any_dual result_dual);
            let forward_val = continue k result_val in
            forward_val)
    | E_reduce_max { t_in; axes; keepdims } ->
        Some
          (fun k ->
            let result_val = op_reduce_max ~axes ~keepdims t_in in
            let dual_in = get_dual t_in in
            (* For reduce_max, gradient flows only through the max elements *)
            let original_shape = T.shape t_in in
            let result_broadcasted =
              if keepdims then result_val
              else
                let dummy = T.zeros_like t_in in
                let shape_with_dims =
                  T.shape
                    (T.max dummy ~axes:(Array.to_list axes) ~keepdims:true)
                in
                let reshaped = T.reshape shape_with_dims result_val in
                T.broadcast_to original_shape reshaped
            in
            let mask = T.equal t_in result_broadcasted in
            let mask_float = T.cast (dtype dual_in.tangent) mask in
            let masked_tangent = T.mul dual_in.tangent mask_float in
            let result_tangent =
              T.sum masked_tangent ~axes:(Array.to_list axes) ~keepdims
            in
            let result_dual =
              { primal = result_val; tangent = result_tangent }
            in
            PhysicalTbl.add primal_to_dual_map result_val (Any_dual result_dual);
            let forward_val = continue k result_val in
          forward_val)
    | E_reduce_prod { t_in; axes; keepdims } ->
        Some
          (fun k ->
            let result_val = op_reduce_prod ~axes ~keepdims t_in in
            let forward_val = continue k result_val in
            let dual_in = get_dual t_in in
            (* d(prod(x)) = sum(prod(x)/x_i * dx_i) *)
            let original_shape = T.shape t_in in
            let result_broadcasted =
              if keepdims then result_val
              else
                let dummy = T.zeros_like t_in in
                let shape_with_dims =
                  T.shape
                    (T.prod dummy ~axes:(Array.to_list axes) ~keepdims:true)
=======
              let result_tangent = T.reshape shape_array dual_in.tangent in
              let result_dual =
                { primal = result_val; tangent = result_tangent }
              in
              PhysicalTbl.add primal_to_dual_map result_val
                (Any_dual result_dual);
              let forward_val = continue k result_val in
              forward_val)
      | E_expand { t_in; new_target_shape } ->
          Some
            (fun k ->
              let result_val = op_expand t_in new_target_shape in
              let dual_in = get_dual t_in in
              let result_tangent =
                let target_shape =
                  match Symbolic_shape.eval new_target_shape with
                  | Some arr -> arr
                  | None ->
                      failwith "expand tangent requires concrete target shape"
>>>>>>> 85d5214e
                in
                T.broadcast_to target_shape dual_in.tangent
              in
              let result_dual =
                { primal = result_val; tangent = result_tangent }
              in
              PhysicalTbl.add primal_to_dual_map result_val
                (Any_dual result_dual);
              let forward_val = continue k result_val in
              forward_val)
      | E_reduce_sum { t_in; axes; keepdims } ->
          Some
            (fun k ->
              let result_val = op_reduce_sum ~axes ~keepdims t_in in
              let dual_in = get_dual t_in in
              let result_tangent =
                T.sum dual_in.tangent ~axes:(Array.to_list axes) ~keepdims
              in
              let result_dual =
                { primal = result_val; tangent = result_tangent }
              in
              PhysicalTbl.add primal_to_dual_map result_val
                (Any_dual result_dual);
              let forward_val = continue k result_val in
              forward_val)
      | E_reduce_max { t_in; axes; keepdims } ->
          Some
            (fun k ->
              let result_val = op_reduce_max ~axes ~keepdims t_in in
              let dual_in = get_dual t_in in
              (* For reduce_max, gradient flows only through the max elements *)
              let original_shape = T.shape t_in in
              let result_broadcasted =
                if keepdims then result_val
                else
                  let dummy = T.zeros_like t_in in
                  let shape_with_dims =
                    T.shape
                      (T.max dummy ~axes:(Array.to_list axes) ~keepdims:true)
                  in
                  let reshaped = T.reshape shape_with_dims result_val in
                  T.broadcast_to original_shape reshaped
              in
              let mask = T.equal t_in result_broadcasted in
              let mask_float = T.cast (dtype dual_in.tangent) mask in
              let masked_tangent = T.mul dual_in.tangent mask_float in
              let result_tangent =
                T.sum masked_tangent ~axes:(Array.to_list axes) ~keepdims
              in
              let result_dual =
                { primal = result_val; tangent = result_tangent }
              in
              PhysicalTbl.add primal_to_dual_map result_val
                (Any_dual result_dual);
              let forward_val = continue k result_val in
              forward_val)
      | E_reduce_prod { t_in; axes; keepdims } ->
          Some
            (fun k ->
              let result_val = op_reduce_prod ~axes ~keepdims t_in in
              let forward_val = continue k result_val in
              let dual_in = get_dual t_in in
              (* d(prod(x)) = sum(prod(x)/x_i * dx_i) *)
              let original_shape = T.shape t_in in
              let result_broadcasted =
                if keepdims then result_val
                else
                  let dummy = T.zeros_like t_in in
                  let shape_with_dims =
                    T.shape
                      (T.prod dummy ~axes:(Array.to_list axes) ~keepdims:true)
                  in
<<<<<<< HEAD
                  let zero_mask = T.equal t_in zero_tensor in
                  let fallback = T.mul prefix dual_in.tangent in
                  T.where zero_mask fallback inner
              | `Max ->
                  let mask = find_prefix_mask axis t_in result_val T.greater in
                  let ind_t = create_index_tensor shape_in axis in
                  let win_index = T.cummax ~axis:axis (apply_mask mask ind_t) in
                  apply_index_mask axis dual_in.tangent win_index
              | `Min ->
                  let mask = find_prefix_mask axis t_in result_val T.less in
                  let ind_t = create_index_tensor shape_in axis in
                  let win_index = T.cummax ~axis:axis (apply_mask mask ind_t) in
                  apply_index_mask axis dual_in.tangent win_index
            in
            let result_dual =
              { primal = result_val; tangent = result_tangent }
            in
            PhysicalTbl.add primal_to_dual_map result_val (Any_dual result_dual);
            let forward_val = continue k result_val in
            forward_val)
    | E_permute { t_in; axes } ->
        Some
          (fun k ->
            let result_val = op_permute t_in axes in
            let dual_in = get_dual t_in in
            let result_tangent =
              T.transpose dual_in.tangent ~axes:(Array.to_list axes)
            in
            let result_dual =
              { primal = result_val; tangent = result_tangent }
            in
            PhysicalTbl.add primal_to_dual_map result_val (Any_dual result_dual);
            let forward_val = continue k result_val in
            forward_val)
    | E_pad { t_in; padding_config; fill_value } ->
        Some
          (fun k ->
            let result_val = op_pad t_in padding_config fill_value in
            let forward_val = continue k result_val in
            let dual_in = get_dual t_in in
            let zero_val = Dtype.zero (dtype dual_in.tangent) in
            let result_tangent =
              T.pad padding_config zero_val dual_in.tangent
            in
            let result_dual =
              { primal = result_val; tangent = result_tangent }
            in
            PhysicalTbl.add primal_to_dual_map result_val (Any_dual result_dual);
            forward_val)
    | E_shrink { t_in; limits } ->
        Some
          (fun k ->
            let result_val = op_shrink t_in limits in
            let forward_val = continue k result_val in
            let dual_in = get_dual t_in in
            let result_tangent = T.shrink limits dual_in.tangent in
            let result_dual =
              { primal = result_val; tangent = result_tangent }
            in
            PhysicalTbl.add primal_to_dual_map result_val (Any_dual result_dual);
            forward_val)
    | E_as_strided { t_in; new_shape; new_strides; offset } ->
        Some
          (fun k ->
            let result_val =
              op_as_strided t_in
                (Nx_core.Symbolic_shape.of_ints new_shape)
                new_strides offset
            in
            let forward_val = continue k result_val in
            (* For JVP, as_strided applies the same transformation to the tangent *)
            (* TODO: This needs proper implementation for strided tangent propagation *)
            let () = failwith "as_strided JVP not yet implemented" in
            forward_val)
    | E_flip { t_in; dims_to_flip } ->
        Some
          (fun k ->
            let result_val = op_flip t_in dims_to_flip in
            let forward_val = continue k result_val in
            let dual_in = get_dual t_in in
            let axes_to_flip =
              dims_to_flip |> Array.to_list
              |> List.mapi (fun i flip -> if flip then Some i else None)
              |> List.filter_map Fun.id |> Array.of_list
            in
            let result_tangent =
              T.flip dual_in.tangent ~axes:(Array.to_list axes_to_flip)
            in
            let result_dual =
              { primal = result_val; tangent = result_tangent }
            in
            PhysicalTbl.add primal_to_dual_map result_val (Any_dual result_dual);
            forward_val)
    | E_cat { t_list; axis } ->
        Some
          (fun k ->
            let result_val = op_cat t_list axis in
            let forward_val = continue k result_val in
            let duals = List.map get_dual t_list in
            let tangents = List.map (fun d -> d.tangent) duals in
            let result_tangent = op_cat tangents axis in
            let result_dual =
              { primal = result_val; tangent = result_tangent }
            in
            PhysicalTbl.add primal_to_dual_map result_val (Any_dual result_dual);
            forward_val)
    | E_cast { t_in; target_dtype } ->
        Some
          (fun k ->
            let result_val = op_cast t_in target_dtype in
            let forward_val = continue k result_val in
            let dual_in = get_dual t_in in
            let result_tangent = T.cast target_dtype dual_in.tangent in
            let result_dual =
              { primal = result_val; tangent = result_tangent }
            in
            PhysicalTbl.add primal_to_dual_map result_val (Any_dual result_dual);
            forward_val)
    | E_contiguous { t_in } ->
        Some
          (fun k ->
            let result_val = op_contiguous t_in in
            let forward_val = continue k result_val in
            let dual_in = get_dual t_in in
            let result_tangent = T.contiguous dual_in.tangent in
            let result_dual =
              { primal = result_val; tangent = result_tangent }
            in
            PhysicalTbl.add primal_to_dual_map result_val (Any_dual result_dual);
            forward_val)
    | E_copy { t_in } ->
        Some
          (fun k ->
            let result_val = op_copy t_in in
            let forward_val = continue k result_val in
            let dual_in = get_dual t_in in
            let result_tangent = T.copy dual_in.tangent in
            let result_dual =
              { primal = result_val; tangent = result_tangent }
            in
            PhysicalTbl.add primal_to_dual_map result_val (Any_dual result_dual);
            forward_val)
    | E_where { condition; if_true; if_false } ->
        Some
          (fun k ->
            let result_val = op_where condition if_true if_false in
            let forward_val = continue k result_val in
            let dual_true = get_dual if_true in
            let dual_false = get_dual if_false in
            let result_tangent =
              T.where condition dual_true.tangent dual_false.tangent
            in
            let result_dual =
              { primal = result_val; tangent = result_tangent }
            in
            PhysicalTbl.add primal_to_dual_map result_val (Any_dual result_dual);
            forward_val)
    | E_gather { data; indices; axis } ->
        Some
          (fun k ->
            let result_val = op_gather data indices axis in
            let forward_val = continue k result_val in
            let dual_data = get_dual data in
            let result_tangent = op_gather dual_data.tangent indices axis in
            let result_dual =
              { primal = result_val; tangent = result_tangent }
            in
            PhysicalTbl.add primal_to_dual_map result_val (Any_dual result_dual);
            forward_val)
    | E_scatter { data_template; indices; updates; axis } ->
        Some
          (fun k ->
            let result_val = op_scatter data_template indices updates axis in
            let forward_val = continue k result_val in
            let dual_template = get_dual data_template in
            let dual_updates = get_dual updates in
            let result_tangent =
              op_scatter dual_template.tangent indices dual_updates.tangent axis
            in
            let result_dual =
              { primal = result_val; tangent = result_tangent }
            in
            PhysicalTbl.add primal_to_dual_map result_val (Any_dual result_dual);
            forward_val)
    | E_matmul { a; b } ->
        Some
          (fun k ->
            let result_val = op_matmul a b in
            let forward_val = continue k result_val in
            let dual_a = get_dual a in
            let dual_b = get_dual b in
            (* d(A @ B) = dA @ B + A @ dB *)
            let term1 = op_matmul dual_a.tangent dual_b.primal in
            let term2 = op_matmul dual_a.primal dual_b.tangent in
            let result_tangent = op_add term1 term2 in
            let result_dual =
              { primal = result_val; tangent = result_tangent }
            in
            PhysicalTbl.add primal_to_dual_map result_val (Any_dual result_dual);
            forward_val)
    | E_unfold { t_in; kernel_size; stride; dilation; padding } ->
        Some
          (fun k ->
            let result_val =
              op_unfold t_in ~kernel_size ~stride ~dilation ~padding
            in
            let forward_val = continue k result_val in
            let dual_in = get_dual t_in in
            let result_tangent =
              op_unfold dual_in.tangent ~kernel_size ~stride ~dilation ~padding
            in
            let result_dual =
              { primal = result_val; tangent = result_tangent }
            in
            PhysicalTbl.add primal_to_dual_map result_val (Any_dual result_dual);
            forward_val)
    | E_fold { t_in; output_size; kernel_size; stride; dilation; padding } ->
        Some
          (fun k ->
            let result_val =
              op_fold t_in ~output_size ~kernel_size ~stride ~dilation ~padding
            in
            let forward_val = continue k result_val in
            let dual_in = get_dual t_in in
            let result_tangent =
              op_fold dual_in.tangent ~output_size ~kernel_size ~stride
                ~dilation ~padding
            in
            let result_dual =
              { primal = result_val; tangent = result_tangent }
            in
            PhysicalTbl.add primal_to_dual_map result_val (Any_dual result_dual);
            forward_val)
    | E_assign { dst; src } ->
        Some
          (fun k ->
            op_assign dst src;
            let forward_val = continue k () in
            let dual_src = get_dual src in
            let dual_dst = get_dual dst in
            op_assign dual_dst.tangent dual_src.tangent;
            forward_val)
    (* Non-differentiable operations *)
    | E_idiv { a; b } ->
        Some
          (fun k ->
            let result_val = op_idiv a b in
            let forward_val = continue k result_val in
            let _ = get_dual result_val in
            forward_val)
    | E_mod { a; b } ->
        Some
          (fun k ->
            let result_val = T.mod_ a b in
            let forward_val = continue k result_val in
            let _ = get_dual result_val in
            forward_val)
    | E_cmplt { a; b } ->
        Some
          (fun k ->
            let result_val = op_cmplt a b in
            let forward_val = continue k result_val in
            let _ = get_dual result_val in
            forward_val)
    | E_cmpne { a; b } ->
        Some
          (fun k ->
            let result_val = op_cmpne a b in
            let forward_val = continue k result_val in
            let _ = get_dual result_val in
            forward_val)
    | E_xor { a; b } ->
        Some
          (fun k ->
            let result_val = op_xor a b in
            let forward_val = continue k result_val in
            let _ = get_dual result_val in
            forward_val)
    | E_or { a; b } ->
        Some
          (fun k ->
            let result_val = op_or a b in
            let forward_val = continue k result_val in
            let _ = get_dual result_val in
            forward_val)
    | E_and { a; b } ->
        Some
          (fun k ->
            let result_val = op_and a b in
            let forward_val = continue k result_val in
            let _ = get_dual result_val in
            forward_val)
    | E_const_array { context; array } ->
        Some
          (fun k ->
            let result_val = op_const_array context array in
            let forward_val = continue k result_val in
            (* Constants have zero tangent *)
            let zero_tangent = T.zeros_like result_val in
            let dual = { primal = result_val; tangent = zero_tangent } in
            PhysicalTbl.add primal_to_dual_map result_val (Any_dual dual);
            forward_val)
    | E_threefry { key; ctr } ->
        Some
          (fun k ->
            let result_val = op_threefry key ctr in
            let forward_val = continue k result_val in
            (* Random generation has zero tangent *)
            let zero_tangent = T.zeros_like result_val in
            let dual = { primal = result_val; tangent = zero_tangent } in
            PhysicalTbl.add primal_to_dual_map result_val (Any_dual dual);
            forward_val)
    | _ -> None
=======
                  let reshaped = T.reshape shape_with_dims result_val in
                  T.broadcast_to original_shape reshaped
              in
              let epsilon = T.zeros_like t_in in
              let safe_input = T.add t_in epsilon in
              let grad_term = T.div result_broadcasted safe_input in
              let result_tangent_full = T.mul dual_in.tangent grad_term in
              let result_tangent =
                T.sum result_tangent_full ~axes:(Array.to_list axes) ~keepdims
              in
              let result_dual =
                { primal = result_val; tangent = result_tangent }
              in
              PhysicalTbl.add primal_to_dual_map result_val
                (Any_dual result_dual);
              forward_val)
      | E_associative_scan { t_in; axis; op } ->
          Some
            (fun k ->
              let result_val = op_associative_scan ~axis ~op t_in in
              let dual_in = get_dual t_in in
              let shape_in = T.shape t_in in
              let axis_norm = normalize_axis axis shape_in in
              let result_tangent =
                match op with
                | `Sum -> T.cumsum ~axis:axis_norm dual_in.tangent
                | `Prod ->
                    let prefix = prefix_exclusive axis_norm t_in in
                    let dx_over_x = divide_no_nan dual_in.tangent t_in in
                    let cum = T.cumsum ~axis:axis_norm dx_over_x in
                    let inner = T.mul result_val cum in
                    let zero_tensor =
                      T.full (context t_in) (T.dtype t_in) shape_in
                        (Dtype.zero (T.dtype t_in))
                    in
                    let zero_mask = T.equal t_in zero_tensor in
                    let fallback = T.mul prefix dual_in.tangent in
                    T.where zero_mask fallback inner
                | `Max | `Min ->
                    failwith "autodiff JVP: cummax/cummin not supported"
              in
              let result_dual =
                { primal = result_val; tangent = result_tangent }
              in
              PhysicalTbl.add primal_to_dual_map result_val
                (Any_dual result_dual);
              let forward_val = continue k result_val in
              forward_val)
      | E_permute { t_in; axes } ->
          Some
            (fun k ->
              let result_val = op_permute t_in axes in
              let dual_in = get_dual t_in in
              let result_tangent =
                T.transpose dual_in.tangent ~axes:(Array.to_list axes)
              in
              let result_dual =
                { primal = result_val; tangent = result_tangent }
              in
              PhysicalTbl.add primal_to_dual_map result_val
                (Any_dual result_dual);
              let forward_val = continue k result_val in
              forward_val)
      | E_pad { t_in; padding_config; fill_value } ->
          Some
            (fun k ->
              let result_val = op_pad t_in padding_config fill_value in
              let forward_val = continue k result_val in
              let dual_in = get_dual t_in in
              let zero_val = Dtype.zero (dtype dual_in.tangent) in
              let result_tangent =
                T.pad padding_config zero_val dual_in.tangent
              in
              let result_dual =
                { primal = result_val; tangent = result_tangent }
              in
              PhysicalTbl.add primal_to_dual_map result_val
                (Any_dual result_dual);
              forward_val)
      | E_shrink { t_in; limits } ->
          Some
            (fun k ->
              let result_val = op_shrink t_in limits in
              let forward_val = continue k result_val in
              let dual_in = get_dual t_in in
              let result_tangent = T.shrink limits dual_in.tangent in
              let result_dual =
                { primal = result_val; tangent = result_tangent }
              in
              PhysicalTbl.add primal_to_dual_map result_val
                (Any_dual result_dual);
              forward_val)
      | E_as_strided { t_in; new_shape; new_strides; offset } ->
          Some
            (fun k ->
              let result_val =
                op_as_strided t_in
                  (Nx_core.Symbolic_shape.of_ints new_shape)
                  new_strides offset
              in
              let forward_val = continue k result_val in
              (* For JVP, as_strided applies the same transformation to the tangent *)
              (* TODO: This needs proper implementation for strided tangent propagation *)
              let () = failwith "as_strided JVP not yet implemented" in
              forward_val)
      | E_flip { t_in; dims_to_flip } ->
          Some
            (fun k ->
              let result_val = op_flip t_in dims_to_flip in
              let forward_val = continue k result_val in
              let dual_in = get_dual t_in in
              let axes_to_flip =
                dims_to_flip |> Array.to_list
                |> List.mapi (fun i flip -> if flip then Some i else None)
                |> List.filter_map Fun.id |> Array.of_list
              in
              let result_tangent =
                T.flip dual_in.tangent ~axes:(Array.to_list axes_to_flip)
              in
              let result_dual =
                { primal = result_val; tangent = result_tangent }
              in
              PhysicalTbl.add primal_to_dual_map result_val
                (Any_dual result_dual);
              forward_val)
      | E_cat { t_list; axis } ->
          Some
            (fun k ->
              let result_val = op_cat t_list axis in
              let forward_val = continue k result_val in
              let duals = List.map get_dual t_list in
              let tangents = List.map (fun d -> d.tangent) duals in
              let result_tangent = op_cat tangents axis in
              let result_dual =
                { primal = result_val; tangent = result_tangent }
              in
              PhysicalTbl.add primal_to_dual_map result_val
                (Any_dual result_dual);
              forward_val)
      | E_cast { t_in; target_dtype } ->
          Some
            (fun k ->
              let result_val = op_cast t_in target_dtype in
              let forward_val = continue k result_val in
              let dual_in = get_dual t_in in
              let result_tangent = T.cast target_dtype dual_in.tangent in
              let result_dual =
                { primal = result_val; tangent = result_tangent }
              in
              PhysicalTbl.add primal_to_dual_map result_val
                (Any_dual result_dual);
              forward_val)
      | E_contiguous { t_in } ->
          Some
            (fun k ->
              let result_val = op_contiguous t_in in
              let forward_val = continue k result_val in
              let dual_in = get_dual t_in in
              let result_tangent = T.contiguous dual_in.tangent in
              let result_dual =
                { primal = result_val; tangent = result_tangent }
              in
              PhysicalTbl.add primal_to_dual_map result_val
                (Any_dual result_dual);
              forward_val)
      | E_copy { t_in } ->
          Some
            (fun k ->
              let result_val = op_copy t_in in
              let forward_val = continue k result_val in
              let dual_in = get_dual t_in in
              let result_tangent = T.copy dual_in.tangent in
              let result_dual =
                { primal = result_val; tangent = result_tangent }
              in
              PhysicalTbl.add primal_to_dual_map result_val
                (Any_dual result_dual);
              forward_val)
      | E_where { condition; if_true; if_false } ->
          Some
            (fun k ->
              let result_val = op_where condition if_true if_false in
              let forward_val = continue k result_val in
              let dual_true = get_dual if_true in
              let dual_false = get_dual if_false in
              let result_tangent =
                T.where condition dual_true.tangent dual_false.tangent
              in
              let result_dual =
                { primal = result_val; tangent = result_tangent }
              in
              PhysicalTbl.add primal_to_dual_map result_val
                (Any_dual result_dual);
              forward_val)
      | E_gather { data; indices; axis } ->
          Some
            (fun k ->
              let result_val = op_gather data indices axis in
              let forward_val = continue k result_val in
              let dual_data = get_dual data in
              let result_tangent = op_gather dual_data.tangent indices axis in
              let result_dual =
                { primal = result_val; tangent = result_tangent }
              in
              PhysicalTbl.add primal_to_dual_map result_val
                (Any_dual result_dual);
              forward_val)
      | E_scatter { data_template; indices; updates; axis } ->
          Some
            (fun k ->
              let result_val = op_scatter data_template indices updates axis in
              let forward_val = continue k result_val in
              let dual_template = get_dual data_template in
              let dual_updates = get_dual updates in
              let result_tangent =
                op_scatter dual_template.tangent indices dual_updates.tangent
                  axis
              in
              let result_dual =
                { primal = result_val; tangent = result_tangent }
              in
              PhysicalTbl.add primal_to_dual_map result_val
                (Any_dual result_dual);
              forward_val)
      | E_matmul { a; b } ->
          Some
            (fun k ->
              let result_val = op_matmul a b in
              let forward_val = continue k result_val in
              let dual_a = get_dual a in
              let dual_b = get_dual b in
              (* d(A @ B) = dA @ B + A @ dB *)
              let term1 = op_matmul dual_a.tangent dual_b.primal in
              let term2 = op_matmul dual_a.primal dual_b.tangent in
              let result_tangent = op_add term1 term2 in
              let result_dual =
                { primal = result_val; tangent = result_tangent }
              in
              PhysicalTbl.add primal_to_dual_map result_val
                (Any_dual result_dual);
              forward_val)
      | E_unfold { t_in; kernel_size; stride; dilation; padding } ->
          Some
            (fun k ->
              let result_val =
                op_unfold t_in ~kernel_size ~stride ~dilation ~padding
              in
              let forward_val = continue k result_val in
              let dual_in = get_dual t_in in
              let result_tangent =
                op_unfold dual_in.tangent ~kernel_size ~stride ~dilation
                  ~padding
              in
              let result_dual =
                { primal = result_val; tangent = result_tangent }
              in
              PhysicalTbl.add primal_to_dual_map result_val
                (Any_dual result_dual);
              forward_val)
      | E_fold { t_in; output_size; kernel_size; stride; dilation; padding } ->
          Some
            (fun k ->
              let result_val =
                op_fold t_in ~output_size ~kernel_size ~stride ~dilation
                  ~padding
              in
              let forward_val = continue k result_val in
              let dual_in = get_dual t_in in
              let result_tangent =
                op_fold dual_in.tangent ~output_size ~kernel_size ~stride
                  ~dilation ~padding
              in
              let result_dual =
                { primal = result_val; tangent = result_tangent }
              in
              PhysicalTbl.add primal_to_dual_map result_val
                (Any_dual result_dual);
              forward_val)
      | E_assign { dst; src } ->
          Some
            (fun k ->
              op_assign dst src;
              let forward_val = continue k () in
              let dual_src = get_dual src in
              let dual_dst = get_dual dst in
              op_assign dual_dst.tangent dual_src.tangent;
              forward_val)
      (* Non-differentiable operations *)
      | E_idiv { a; b } ->
          Some
            (fun k ->
              let result_val = op_idiv a b in
              let forward_val = continue k result_val in
              let _ = get_dual result_val in
              forward_val)
      | E_mod { a; b } ->
          Some
            (fun k ->
              let result_val = T.mod_ a b in
              let forward_val = continue k result_val in
              let _ = get_dual result_val in
              forward_val)
      | E_cmplt { a; b } ->
          Some
            (fun k ->
              let result_val = op_cmplt a b in
              let forward_val = continue k result_val in
              let _ = get_dual result_val in
              forward_val)
      | E_cmpne { a; b } ->
          Some
            (fun k ->
              let result_val = op_cmpne a b in
              let forward_val = continue k result_val in
              let _ = get_dual result_val in
              forward_val)
      | E_xor { a; b } ->
          Some
            (fun k ->
              let result_val = op_xor a b in
              let forward_val = continue k result_val in
              let _ = get_dual result_val in
              forward_val)
      | E_or { a; b } ->
          Some
            (fun k ->
              let result_val = op_or a b in
              let forward_val = continue k result_val in
              let _ = get_dual result_val in
              forward_val)
      | E_and { a; b } ->
          Some
            (fun k ->
              let result_val = op_and a b in
              let forward_val = continue k result_val in
              let _ = get_dual result_val in
              forward_val)
      | E_const_array { context; array } ->
          Some
            (fun k ->
              let result_val = op_const_array context array in
              let forward_val = continue k result_val in
              (* Constants have zero tangent *)
              let zero_tangent = T.zeros_like result_val in
              let dual = { primal = result_val; tangent = zero_tangent } in
              PhysicalTbl.add primal_to_dual_map result_val (Any_dual dual);
              forward_val)
      | E_threefry { key; ctr } ->
          Some
            (fun k ->
              let result_val = op_threefry key ctr in
              let forward_val = continue k result_val in
              (* Random generation has zero tangent *)
              let zero_tangent = T.zeros_like result_val in
              let dual = { primal = result_val; tangent = zero_tangent } in
              PhysicalTbl.add primal_to_dual_map result_val (Any_dual dual);
              forward_val)
      | _ -> None
>>>>>>> 85d5214e
  in

  { retc = (fun x -> x); exnc = raise; effc }

(* JVP function following JAX API *)
let jvp (type a b c d) (f : (a, b) t -> (c, d) t) (primals : (a, b) t)
    (tangents : (a, b) t) : (c, d) t * (c, d) t =
  let primal_to_dual_map = PhysicalTbl.create 16 in
  (* Initialize input dual *)
  let input_dual = { primal = primals; tangent = tangents } in
  PhysicalTbl.add primal_to_dual_map primals (Any_dual input_dual);

  let handler = make_forward_handler primal_to_dual_map in
  let result_primal = Effect.Deep.match_with f primals handler in

  (* Get result tangent *)
  let result_dual =
    match PhysicalTbl.find_opt primal_to_dual_map result_primal with
    | Some (Any_dual d) -> unwrap_dual (dtype result_primal) (Any_dual d)
    | None -> { primal = result_primal; tangent = T.zeros_like result_primal }
  in

  (result_dual.primal, result_dual.tangent)

(* JVP with auxiliary output *)
let jvp_aux (type a b c d e) (f : (a, b) t -> (c, d) t * e) (primals : (a, b) t)
    (tangents : (a, b) t) : (c, d) t * (c, d) t * e =
  let primal_to_dual_map = PhysicalTbl.create 16 in
  (* Initialize input dual *)
  let input_dual = { primal = primals; tangent = tangents } in
  PhysicalTbl.add primal_to_dual_map primals (Any_dual input_dual);

  let handler = make_forward_handler primal_to_dual_map in
  let result_primal, aux = Effect.Deep.match_with f primals handler in

  (* Get result tangent *)
  let result_dual =
    match PhysicalTbl.find_opt primal_to_dual_map result_primal with
    | Some (Any_dual d) -> unwrap_dual (dtype result_primal) (Any_dual d)
    | None -> { primal = result_primal; tangent = T.zeros_like result_primal }
  in

  (result_dual.primal, result_dual.tangent, aux)

(* Multiple inputs version *)
let jvps (type a b c d) (f : (a, b) t list -> (c, d) t)
    (primals : (a, b) t list) (tangents : (a, b) t list) : (c, d) t * (c, d) t =
  if List.length primals <> List.length tangents then
    failwith "jvps: primals and tangents must have the same length";

  let primal_to_dual_map = PhysicalTbl.create 16 in
  (* Initialize input duals *)
  List.iter2
    (fun primal tangent ->
      let dual = { primal; tangent } in
      PhysicalTbl.add primal_to_dual_map primal (Any_dual dual))
    primals tangents;

  let handler = make_forward_handler primal_to_dual_map in
  let result_primal = Effect.Deep.match_with f primals handler in

  (* Get result tangent *)
  let result_dual =
    match PhysicalTbl.find_opt primal_to_dual_map result_primal with
    | Some (Any_dual d) -> unwrap_dual (dtype result_primal) (Any_dual d)
    | None -> { primal = result_primal; tangent = T.zeros_like result_primal }
  in

  (result_dual.primal, result_dual.tangent)<|MERGE_RESOLUTION|>--- conflicted
+++ resolved
@@ -740,7 +740,6 @@
                       result_val_prepared_for_broadcast
                   in
 
-<<<<<<< HEAD
                 let epsilon = T.zeros_like val_in in
                 let t_in_val_safe = T.add val_in epsilon in
                 let d_result_d_input_term =
@@ -797,129 +796,6 @@
                 let twg_res = get_or_init_twg result_val in
                 let d_loss_d_result = grad_of twg_res in
 
-                let rank = Array.length permute_axes in
-                let un_permute_axes = Array.make rank 0 in
-                Array.iteri
-                  (fun i original_pos -> un_permute_axes.(original_pos) <- i)
-                  permute_axes;
-
-                let grad_contrib_to_input =
-                  T.transpose d_loss_d_result
-                    ~axes:(Array.to_list un_permute_axes)
-                in
-                twg_in.bv <- T.add twg_in.bv grad_contrib_to_input);
-            forward_val)
-    | E_pad { t_in = t_in_val; padding_config; fill_value } ->
-        Some
-          (fun k ->
-            let result_val = op_pad t_in_val padding_config fill_value in
-            let forward_val = continue k result_val in
-            Debug.with_context "∇pad" (fun () ->
-                let twg_in = get_or_init_twg t_in_val in
-                let twg_res = get_or_init_twg result_val in
-                let d_loss_d_result = grad_of twg_res in
-                let original_input_shape = T.shape (value_of twg_in) in
-
-                let shrink_limits =
-                  Array.mapi
-                    (fun dim_idx (pad_before, _) ->
-                      (pad_before, pad_before + original_input_shape.(dim_idx)))
-                    padding_config
-                in
-                let grad_contrib_to_input =
-                  T.shrink shrink_limits d_loss_d_result
-                in
-                twg_in.bv <- T.add twg_in.bv grad_contrib_to_input);
-            forward_val)
-    | E_shrink { t_in = t_in_val; limits = shrink_limits } ->
-        Some
-          (fun k ->
-            let result_val = op_shrink t_in_val shrink_limits in
-            let forward_val = continue k result_val in
-            Debug.with_context "∇shrink" (fun () ->
-                let twg_in = get_or_init_twg t_in_val in
-                let twg_res = get_or_init_twg result_val in
-                let d_loss_d_result = grad_of twg_res in
-                let original_input_shape = T.shape (value_of twg_in) in
-
-                let padding_config =
-                  Array.mapi
-                    (fun dim_idx (start, stop_exclusive) ->
-                      let original_dim_size = original_input_shape.(dim_idx) in
-                      (start, original_dim_size - stop_exclusive))
-                    shrink_limits
-                in
-                let zero_val = Dtype.zero (dtype d_loss_d_result) in
-                let grad_contrib_to_input =
-                  T.pad padding_config zero_val d_loss_d_result
-                in
-                twg_in.bv <- T.add twg_in.bv grad_contrib_to_input);
-            forward_val)
-    | E_as_strided { t_in = t_in_val; new_shape; new_strides; offset } ->
-        Some
-          (fun k ->
-            let result_val =
-              op_as_strided t_in_val
-                (Nx_core.Symbolic_shape.of_ints new_shape)
-                new_strides offset
-            in
-            let forward_val = continue k result_val in
-            Debug.with_context "∇as_strided" (fun () ->
-                let _twg_in = get_or_init_twg t_in_val in
-                let twg_res = get_or_init_twg result_val in
-                let _d_loss_d_result = grad_of twg_res in
-
-                (* For as_strided, gradients need to be accumulated back to the original
-=======
-                  let epsilon = T.zeros_like val_in in
-                  let t_in_val_safe = T.add val_in epsilon in
-                  let d_result_d_input_term =
-                    T.div result_val_broadcasted t_in_val_safe
-                  in
-                  let grad_contrib_to_input =
-                    T.mul d_loss_d_result_broadcasted d_result_d_input_term
-                  in
-                  twg_in.bv <- T.add twg_in.bv grad_contrib_to_input);
-              forward_val)
-      | E_associative_scan { t_in = t_in_val; axis; op } ->
-          Some
-            (fun k ->
-              let result_val = op_associative_scan ~axis ~op t_in_val in
-              let forward_val = continue k result_val in
-              let shape_in = T.shape t_in_val in
-              let axis_norm = normalize_axis axis shape_in in
-              Debug.with_context "∇associative_scan" (fun () ->
-                  let twg_in = get_or_init_twg t_in_val in
-                  let twg_res = get_or_init_twg result_val in
-                  let d_loss_d_result = grad_of twg_res in
-                  let grad_contrib =
-                    match op with
-                    | `Sum -> reverse_cumsum d_loss_d_result axis_norm
-                    | `Prod ->
-                        let prefix = prefix_exclusive axis_norm t_in_val in
-                        let suffix = suffix_exclusive axis_norm t_in_val in
-                        let h = divide_no_nan d_loss_d_result suffix in
-                        let tail_sum = T.sub (reverse_cumsum h axis_norm) h in
-                        let inner =
-                          T.add d_loss_d_result (T.mul suffix tail_sum)
-                        in
-                        T.mul prefix inner
-                    | `Max | `Min ->
-                        failwith
-                          "autodiff: cummax/cummin gradients not supported"
-                  in
-                  twg_in.bv <- T.add twg_in.bv grad_contrib);
-              forward_val)
-      | E_permute { t_in = t_in_val; axes = permute_axes } ->
-          Some
-            (fun k ->
-              let result_val = op_permute t_in_val permute_axes in
-              let forward_val = continue k result_val in
-              Debug.with_context "∇permute" (fun () ->
-                  let twg_in = get_or_init_twg t_in_val in
-                  let twg_res = get_or_init_twg result_val in
-                  let d_loss_d_result = grad_of twg_res in
-
                   let rank = Array.length permute_axes in
                   let un_permute_axes = Array.make rank 0 in
                   Array.iteri
@@ -995,7 +871,6 @@
                   let _d_loss_d_result = grad_of twg_res in
 
                   (* For as_strided, gradients need to be accumulated back to the original
->>>>>>> 85d5214e
                    tensor following the strided access pattern. For now, we'll raise an
                    error for non-contiguous strides during autodiff. *)
                   (* TODO: Implement proper gradient accumulation for strided views *)
@@ -1786,75 +1661,6 @@
                 | Some arr -> arr
                 | None -> failwith "reshape tangent requires concrete shape"
               in
-<<<<<<< HEAD
-              T.broadcast_to target_shape dual_in.tangent
-            in
-            let result_dual =
-              { primal = result_val; tangent = result_tangent }
-            in
-            PhysicalTbl.add primal_to_dual_map result_val (Any_dual result_dual);
-            let forward_val = continue k result_val in
-            forward_val)
-    | E_reduce_sum { t_in; axes; keepdims } ->
-        Some
-          (fun k ->
-            let result_val = op_reduce_sum ~axes ~keepdims t_in in
-            let dual_in = get_dual t_in in
-            let result_tangent =
-              T.sum dual_in.tangent ~axes:(Array.to_list axes) ~keepdims
-            in
-            let result_dual =
-              { primal = result_val; tangent = result_tangent }
-            in
-            PhysicalTbl.add primal_to_dual_map result_val (Any_dual result_dual);
-            let forward_val = continue k result_val in
-            forward_val)
-    | E_reduce_max { t_in; axes; keepdims } ->
-        Some
-          (fun k ->
-            let result_val = op_reduce_max ~axes ~keepdims t_in in
-            let dual_in = get_dual t_in in
-            (* For reduce_max, gradient flows only through the max elements *)
-            let original_shape = T.shape t_in in
-            let result_broadcasted =
-              if keepdims then result_val
-              else
-                let dummy = T.zeros_like t_in in
-                let shape_with_dims =
-                  T.shape
-                    (T.max dummy ~axes:(Array.to_list axes) ~keepdims:true)
-                in
-                let reshaped = T.reshape shape_with_dims result_val in
-                T.broadcast_to original_shape reshaped
-            in
-            let mask = T.equal t_in result_broadcasted in
-            let mask_float = T.cast (dtype dual_in.tangent) mask in
-            let masked_tangent = T.mul dual_in.tangent mask_float in
-            let result_tangent =
-              T.sum masked_tangent ~axes:(Array.to_list axes) ~keepdims
-            in
-            let result_dual =
-              { primal = result_val; tangent = result_tangent }
-            in
-            PhysicalTbl.add primal_to_dual_map result_val (Any_dual result_dual);
-            let forward_val = continue k result_val in
-          forward_val)
-    | E_reduce_prod { t_in; axes; keepdims } ->
-        Some
-          (fun k ->
-            let result_val = op_reduce_prod ~axes ~keepdims t_in in
-            let forward_val = continue k result_val in
-            let dual_in = get_dual t_in in
-            (* d(prod(x)) = sum(prod(x)/x_i * dx_i) *)
-            let original_shape = T.shape t_in in
-            let result_broadcasted =
-              if keepdims then result_val
-              else
-                let dummy = T.zeros_like t_in in
-                let shape_with_dims =
-                  T.shape
-                    (T.prod dummy ~axes:(Array.to_list axes) ~keepdims:true)
-=======
               let result_tangent = T.reshape shape_array dual_in.tangent in
               let result_dual =
                 { primal = result_val; tangent = result_tangent }
@@ -1874,7 +1680,6 @@
                   | Some arr -> arr
                   | None ->
                       failwith "expand tangent requires concrete target shape"
->>>>>>> 85d5214e
                 in
                 T.broadcast_to target_shape dual_in.tangent
               in
@@ -1947,321 +1752,6 @@
                     T.shape
                       (T.prod dummy ~axes:(Array.to_list axes) ~keepdims:true)
                   in
-<<<<<<< HEAD
-                  let zero_mask = T.equal t_in zero_tensor in
-                  let fallback = T.mul prefix dual_in.tangent in
-                  T.where zero_mask fallback inner
-              | `Max ->
-                  let mask = find_prefix_mask axis t_in result_val T.greater in
-                  let ind_t = create_index_tensor shape_in axis in
-                  let win_index = T.cummax ~axis:axis (apply_mask mask ind_t) in
-                  apply_index_mask axis dual_in.tangent win_index
-              | `Min ->
-                  let mask = find_prefix_mask axis t_in result_val T.less in
-                  let ind_t = create_index_tensor shape_in axis in
-                  let win_index = T.cummax ~axis:axis (apply_mask mask ind_t) in
-                  apply_index_mask axis dual_in.tangent win_index
-            in
-            let result_dual =
-              { primal = result_val; tangent = result_tangent }
-            in
-            PhysicalTbl.add primal_to_dual_map result_val (Any_dual result_dual);
-            let forward_val = continue k result_val in
-            forward_val)
-    | E_permute { t_in; axes } ->
-        Some
-          (fun k ->
-            let result_val = op_permute t_in axes in
-            let dual_in = get_dual t_in in
-            let result_tangent =
-              T.transpose dual_in.tangent ~axes:(Array.to_list axes)
-            in
-            let result_dual =
-              { primal = result_val; tangent = result_tangent }
-            in
-            PhysicalTbl.add primal_to_dual_map result_val (Any_dual result_dual);
-            let forward_val = continue k result_val in
-            forward_val)
-    | E_pad { t_in; padding_config; fill_value } ->
-        Some
-          (fun k ->
-            let result_val = op_pad t_in padding_config fill_value in
-            let forward_val = continue k result_val in
-            let dual_in = get_dual t_in in
-            let zero_val = Dtype.zero (dtype dual_in.tangent) in
-            let result_tangent =
-              T.pad padding_config zero_val dual_in.tangent
-            in
-            let result_dual =
-              { primal = result_val; tangent = result_tangent }
-            in
-            PhysicalTbl.add primal_to_dual_map result_val (Any_dual result_dual);
-            forward_val)
-    | E_shrink { t_in; limits } ->
-        Some
-          (fun k ->
-            let result_val = op_shrink t_in limits in
-            let forward_val = continue k result_val in
-            let dual_in = get_dual t_in in
-            let result_tangent = T.shrink limits dual_in.tangent in
-            let result_dual =
-              { primal = result_val; tangent = result_tangent }
-            in
-            PhysicalTbl.add primal_to_dual_map result_val (Any_dual result_dual);
-            forward_val)
-    | E_as_strided { t_in; new_shape; new_strides; offset } ->
-        Some
-          (fun k ->
-            let result_val =
-              op_as_strided t_in
-                (Nx_core.Symbolic_shape.of_ints new_shape)
-                new_strides offset
-            in
-            let forward_val = continue k result_val in
-            (* For JVP, as_strided applies the same transformation to the tangent *)
-            (* TODO: This needs proper implementation for strided tangent propagation *)
-            let () = failwith "as_strided JVP not yet implemented" in
-            forward_val)
-    | E_flip { t_in; dims_to_flip } ->
-        Some
-          (fun k ->
-            let result_val = op_flip t_in dims_to_flip in
-            let forward_val = continue k result_val in
-            let dual_in = get_dual t_in in
-            let axes_to_flip =
-              dims_to_flip |> Array.to_list
-              |> List.mapi (fun i flip -> if flip then Some i else None)
-              |> List.filter_map Fun.id |> Array.of_list
-            in
-            let result_tangent =
-              T.flip dual_in.tangent ~axes:(Array.to_list axes_to_flip)
-            in
-            let result_dual =
-              { primal = result_val; tangent = result_tangent }
-            in
-            PhysicalTbl.add primal_to_dual_map result_val (Any_dual result_dual);
-            forward_val)
-    | E_cat { t_list; axis } ->
-        Some
-          (fun k ->
-            let result_val = op_cat t_list axis in
-            let forward_val = continue k result_val in
-            let duals = List.map get_dual t_list in
-            let tangents = List.map (fun d -> d.tangent) duals in
-            let result_tangent = op_cat tangents axis in
-            let result_dual =
-              { primal = result_val; tangent = result_tangent }
-            in
-            PhysicalTbl.add primal_to_dual_map result_val (Any_dual result_dual);
-            forward_val)
-    | E_cast { t_in; target_dtype } ->
-        Some
-          (fun k ->
-            let result_val = op_cast t_in target_dtype in
-            let forward_val = continue k result_val in
-            let dual_in = get_dual t_in in
-            let result_tangent = T.cast target_dtype dual_in.tangent in
-            let result_dual =
-              { primal = result_val; tangent = result_tangent }
-            in
-            PhysicalTbl.add primal_to_dual_map result_val (Any_dual result_dual);
-            forward_val)
-    | E_contiguous { t_in } ->
-        Some
-          (fun k ->
-            let result_val = op_contiguous t_in in
-            let forward_val = continue k result_val in
-            let dual_in = get_dual t_in in
-            let result_tangent = T.contiguous dual_in.tangent in
-            let result_dual =
-              { primal = result_val; tangent = result_tangent }
-            in
-            PhysicalTbl.add primal_to_dual_map result_val (Any_dual result_dual);
-            forward_val)
-    | E_copy { t_in } ->
-        Some
-          (fun k ->
-            let result_val = op_copy t_in in
-            let forward_val = continue k result_val in
-            let dual_in = get_dual t_in in
-            let result_tangent = T.copy dual_in.tangent in
-            let result_dual =
-              { primal = result_val; tangent = result_tangent }
-            in
-            PhysicalTbl.add primal_to_dual_map result_val (Any_dual result_dual);
-            forward_val)
-    | E_where { condition; if_true; if_false } ->
-        Some
-          (fun k ->
-            let result_val = op_where condition if_true if_false in
-            let forward_val = continue k result_val in
-            let dual_true = get_dual if_true in
-            let dual_false = get_dual if_false in
-            let result_tangent =
-              T.where condition dual_true.tangent dual_false.tangent
-            in
-            let result_dual =
-              { primal = result_val; tangent = result_tangent }
-            in
-            PhysicalTbl.add primal_to_dual_map result_val (Any_dual result_dual);
-            forward_val)
-    | E_gather { data; indices; axis } ->
-        Some
-          (fun k ->
-            let result_val = op_gather data indices axis in
-            let forward_val = continue k result_val in
-            let dual_data = get_dual data in
-            let result_tangent = op_gather dual_data.tangent indices axis in
-            let result_dual =
-              { primal = result_val; tangent = result_tangent }
-            in
-            PhysicalTbl.add primal_to_dual_map result_val (Any_dual result_dual);
-            forward_val)
-    | E_scatter { data_template; indices; updates; axis } ->
-        Some
-          (fun k ->
-            let result_val = op_scatter data_template indices updates axis in
-            let forward_val = continue k result_val in
-            let dual_template = get_dual data_template in
-            let dual_updates = get_dual updates in
-            let result_tangent =
-              op_scatter dual_template.tangent indices dual_updates.tangent axis
-            in
-            let result_dual =
-              { primal = result_val; tangent = result_tangent }
-            in
-            PhysicalTbl.add primal_to_dual_map result_val (Any_dual result_dual);
-            forward_val)
-    | E_matmul { a; b } ->
-        Some
-          (fun k ->
-            let result_val = op_matmul a b in
-            let forward_val = continue k result_val in
-            let dual_a = get_dual a in
-            let dual_b = get_dual b in
-            (* d(A @ B) = dA @ B + A @ dB *)
-            let term1 = op_matmul dual_a.tangent dual_b.primal in
-            let term2 = op_matmul dual_a.primal dual_b.tangent in
-            let result_tangent = op_add term1 term2 in
-            let result_dual =
-              { primal = result_val; tangent = result_tangent }
-            in
-            PhysicalTbl.add primal_to_dual_map result_val (Any_dual result_dual);
-            forward_val)
-    | E_unfold { t_in; kernel_size; stride; dilation; padding } ->
-        Some
-          (fun k ->
-            let result_val =
-              op_unfold t_in ~kernel_size ~stride ~dilation ~padding
-            in
-            let forward_val = continue k result_val in
-            let dual_in = get_dual t_in in
-            let result_tangent =
-              op_unfold dual_in.tangent ~kernel_size ~stride ~dilation ~padding
-            in
-            let result_dual =
-              { primal = result_val; tangent = result_tangent }
-            in
-            PhysicalTbl.add primal_to_dual_map result_val (Any_dual result_dual);
-            forward_val)
-    | E_fold { t_in; output_size; kernel_size; stride; dilation; padding } ->
-        Some
-          (fun k ->
-            let result_val =
-              op_fold t_in ~output_size ~kernel_size ~stride ~dilation ~padding
-            in
-            let forward_val = continue k result_val in
-            let dual_in = get_dual t_in in
-            let result_tangent =
-              op_fold dual_in.tangent ~output_size ~kernel_size ~stride
-                ~dilation ~padding
-            in
-            let result_dual =
-              { primal = result_val; tangent = result_tangent }
-            in
-            PhysicalTbl.add primal_to_dual_map result_val (Any_dual result_dual);
-            forward_val)
-    | E_assign { dst; src } ->
-        Some
-          (fun k ->
-            op_assign dst src;
-            let forward_val = continue k () in
-            let dual_src = get_dual src in
-            let dual_dst = get_dual dst in
-            op_assign dual_dst.tangent dual_src.tangent;
-            forward_val)
-    (* Non-differentiable operations *)
-    | E_idiv { a; b } ->
-        Some
-          (fun k ->
-            let result_val = op_idiv a b in
-            let forward_val = continue k result_val in
-            let _ = get_dual result_val in
-            forward_val)
-    | E_mod { a; b } ->
-        Some
-          (fun k ->
-            let result_val = T.mod_ a b in
-            let forward_val = continue k result_val in
-            let _ = get_dual result_val in
-            forward_val)
-    | E_cmplt { a; b } ->
-        Some
-          (fun k ->
-            let result_val = op_cmplt a b in
-            let forward_val = continue k result_val in
-            let _ = get_dual result_val in
-            forward_val)
-    | E_cmpne { a; b } ->
-        Some
-          (fun k ->
-            let result_val = op_cmpne a b in
-            let forward_val = continue k result_val in
-            let _ = get_dual result_val in
-            forward_val)
-    | E_xor { a; b } ->
-        Some
-          (fun k ->
-            let result_val = op_xor a b in
-            let forward_val = continue k result_val in
-            let _ = get_dual result_val in
-            forward_val)
-    | E_or { a; b } ->
-        Some
-          (fun k ->
-            let result_val = op_or a b in
-            let forward_val = continue k result_val in
-            let _ = get_dual result_val in
-            forward_val)
-    | E_and { a; b } ->
-        Some
-          (fun k ->
-            let result_val = op_and a b in
-            let forward_val = continue k result_val in
-            let _ = get_dual result_val in
-            forward_val)
-    | E_const_array { context; array } ->
-        Some
-          (fun k ->
-            let result_val = op_const_array context array in
-            let forward_val = continue k result_val in
-            (* Constants have zero tangent *)
-            let zero_tangent = T.zeros_like result_val in
-            let dual = { primal = result_val; tangent = zero_tangent } in
-            PhysicalTbl.add primal_to_dual_map result_val (Any_dual dual);
-            forward_val)
-    | E_threefry { key; ctr } ->
-        Some
-          (fun k ->
-            let result_val = op_threefry key ctr in
-            let forward_val = continue k result_val in
-            (* Random generation has zero tangent *)
-            let zero_tangent = T.zeros_like result_val in
-            let dual = { primal = result_val; tangent = zero_tangent } in
-            PhysicalTbl.add primal_to_dual_map result_val (Any_dual dual);
-            forward_val)
-    | _ -> None
-=======
                   let reshaped = T.reshape shape_with_dims result_val in
                   T.broadcast_to original_shape reshaped
               in
@@ -2620,7 +2110,6 @@
               PhysicalTbl.add primal_to_dual_map result_val (Any_dual dual);
               forward_val)
       | _ -> None
->>>>>>> 85d5214e
   in
 
   { retc = (fun x -> x); exnc = raise; effc }
